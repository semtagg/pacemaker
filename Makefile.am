--- conflicted
+++ resolved
@@ -35,11 +35,7 @@
 MAINTAINERCLEANFILES    = Makefile.in aclocal.m4 configure DRF/config-h.in \
                         DRF/stamp-h.in libtool.m4 ltdl.m4 libltdl.tar
 
-<<<<<<< HEAD
-SUBDIRS	= debian build config replace include lib cib crmd pengine transitioner crm fencing tools doc cts contrib
-=======
-SUBDIRS	= debian build $(LIBLTDL_DIR) replace include lib cib pengine crmd crm fencing tools doc cts xml
->>>>>>> 2ebafc1e
+SUBDIRS	= debian build $(LIBLTDL_DIR) replace include lib cib pengine crmd crm fencing tools doc cts xml contrib
 
 tgz:
 	rm -f $(TARFILE)
