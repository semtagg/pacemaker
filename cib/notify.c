--- conflicted
+++ resolved
@@ -83,11 +83,7 @@
     CRM_CHECK(client != NULL, return TRUE);
     CRM_CHECK(update_msg != NULL, return TRUE);
 
-<<<<<<< HEAD
-    if (client->ipcs == NULL) {
-=======
-    if (client->ipc == NULL && client->session == NULL) {
->>>>>>> 20de0ab7
+    if (client->ipcs == NULL && client->session == NULL) {
         crm_warn("Skipping client with NULL channel");
         return FALSE;
     }
