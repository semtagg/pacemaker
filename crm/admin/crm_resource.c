
/* 
 * Copyright (C) 2004 Andrew Beekhof <andrew@beekhof.net>
 * 
 * This program is free software; you can redistribute it and/or
 * modify it under the terms of the GNU General Public
 * License as published by the Free Software Foundation; either
 * version 2.1 of the License, or (at your option) any later version.
 * 
 * This software is distributed in the hope that it will be useful,
 * but WITHOUT ANY WARRANTY; without even the implied warranty of
 * MERCHANTABILITY or FITNESS FOR A PARTICULAR PURPOSE.  See the GNU
 * General Public License for more details.
 * 
 * You should have received a copy of the GNU General Public
 * License along with this library; if not, write to the Free Software
 * Foundation, Inc., 59 Temple Place, Suite 330, Boston, MA  02111-1307  USA
 */

#include <crm_internal.h>

#include <sys/param.h>

#include <crm/crm.h>

#include <stdio.h>
#include <sys/types.h>
#include <unistd.h>

#include <stdlib.h>
#include <errno.h>
#include <fcntl.h>
#include <libgen.h>

#include <clplumbing/uids.h>
#include <clplumbing/Gmain_timeout.h>

#include <crm/msg_xml.h>
#include <crm/common/xml.h>
#include <crm/common/ctrl.h>
#include <crm/common/ipc.h>

#include <crm/cib.h>
#include <crm/pengine/rules.h>
#include <crm/pengine/status.h>

#ifdef HAVE_GETOPT_H
#  include <getopt.h>
#endif
void usage(const char *cmd, int exit_status);

gboolean do_force = FALSE;
gboolean BE_QUIET = FALSE;
const char *attr_set_type = XML_TAG_ATTR_SETS;
char *host_id = NULL;
const char *rsc_id = NULL;
const char *host_uname = NULL;
const char *prop_name = NULL;
const char *prop_value = NULL;
const char *rsc_type = NULL;
const char *prop_id = NULL;
const char *prop_set = NULL;
char *migrate_lifetime = NULL;
char rsc_cmd = 'L';
char *our_pid = NULL;
IPC_Channel *crmd_channel = NULL;
char *xml_file = NULL;
int cib_options = cib_sync_call;

<<<<<<< HEAD
#define OPTARGS	"V?LRQxDCPp:WMUr:H:v:t:p:g:d:i:s:G:S:fX:lmu:Fc"
=======
#define OPTARGS	"V?LRQxDCPp:WMUr:H:v:t:p:g:d:i:s:G:S:fX:lmu:FOo"
>>>>>>> 41b589a6
#define CMD_ERR(fmt, args...) do {		\
	crm_warn(fmt, ##args);			\
	fprintf(stderr, fmt, ##args);		\
    } while(0)

static int
do_find_resource(const char *rsc, pe_working_set_t *data_set)
{
	int found = 0;
	resource_t *the_rsc = pe_find_resource(data_set->resources, rsc);

	if(the_rsc == NULL) {
		return cib_NOTEXISTS;
	}

	slist_iter(node, node_t, the_rsc->running_on, lpc,
		   crm_debug_3("resource %s is running on: %s",
			       rsc, node->details->uname);
		   if(BE_QUIET) {
			   fprintf(stdout, "%s\n", node->details->uname);
		   } else {
			   fprintf(stdout, "resource %s is running on: %s\n",
				   rsc, node->details->uname);
		   }
		   
		   found++;
		);
	
	if(BE_QUIET == FALSE && found == 0) {
		fprintf(stderr, "resource %s is NOT running\n", rsc);
	}
	
	return 0;
}

#define cons_string(x) x?x:"NA"
static void
print_cts_constraints(pe_working_set_t *data_set) 
{
    crm_data_t *lifetime = NULL;
    crm_data_t * cib_constraints = get_object_root(XML_CIB_TAG_CONSTRAINTS, data_set->input);
    xml_child_iter(cib_constraints, xml_obj, 

		   const char *id = crm_element_value(xml_obj, XML_ATTR_ID);
		   if(id == NULL) {
		       continue;
		   }
		   
		   lifetime = cl_get_struct(xml_obj, "lifetime");
		   
		   if(test_ruleset(lifetime, NULL, data_set->now) == FALSE) {
		       continue;
		   }
		   
		   if(safe_str_eq(XML_CONS_TAG_RSC_DEPEND, crm_element_name(xml_obj))) {
		       printf("Constraint %s %s %s %s %s %s %s\n",
			      crm_element_name(xml_obj),
			      cons_string(crm_element_value(xml_obj, XML_ATTR_ID)),
			      cons_string(crm_element_value(xml_obj, XML_CONS_ATTR_FROM)),
			      cons_string(crm_element_value(xml_obj, XML_CONS_ATTR_TO)),
			      cons_string(crm_element_value(xml_obj, XML_RULE_ATTR_SCORE)),
			      cons_string(crm_element_value(xml_obj, XML_RULE_ATTR_FROMSTATE)),
			      cons_string(crm_element_value(xml_obj, XML_RULE_ATTR_TOSTATE)));
		       
		   } else if(safe_str_eq(XML_CONS_TAG_RSC_LOCATION, crm_element_name(xml_obj))) {
		       /* unpack_rsc_location(xml_obj, data_set); */
		   }
	);
}

static void
print_cts_rsc(resource_t *rsc) 
{
    gboolean needs_quorum = TRUE;
    const char *p_id = "NA";
    if(rsc->parent) {
	p_id = rsc->parent->id;
    }

    xml_child_iter_filter(rsc->ops_xml, op, "op",
			  const char *name = crm_element_value(op, "name");
			  if(safe_str_neq(name, CRMD_ACTION_START)) {
			      const char *value = crm_element_value(op, "prereq");
			      if(safe_str_eq(value, "nothing")) {
				  needs_quorum = FALSE;
			      }
			      break;
			  }
	);
    
    printf("Resource: %s %s %s %d %d\n", crm_element_name(rsc->xml), rsc->id, p_id,
	   is_set(rsc->flags, pe_rsc_managed), needs_quorum);

    slist_iter(child, resource_t, rsc->children, lpc,
	       print_cts_rsc(child);
	);
}


static void
print_raw_rsc(resource_t *rsc) 
{
	GListPtr children = rsc->fns->children(rsc);

	if(children == NULL) {
	    printf("%s\n", rsc->id);
	}
	
	slist_iter(child, resource_t, children, lpc,
		   print_raw_rsc(child);
		);
}


static int
do_find_resource_list(pe_working_set_t *data_set, gboolean raw)
{
	int found = 0;
	
	slist_iter(
		rsc, resource_t, data_set->resources, lpc,
		if(is_set(rsc->flags, pe_rsc_orphan)
		   && rsc->fns->active(rsc, TRUE) == FALSE) {
			continue;
		}
		rsc->fns->print(
			rsc, NULL, pe_print_printf|pe_print_rsconly, stdout);
		found++;
		);

	if(found == 0) {
		printf("NO resources configured\n");
		return cib_NOTEXISTS;
	}

	return 0;
}

static int
dump_resource(const char *rsc, pe_working_set_t *data_set)
{
	char *rsc_xml = NULL;
	resource_t *the_rsc = pe_find_resource(data_set->resources, rsc);

	if(the_rsc == NULL) {
		return cib_NOTEXISTS;
	}
	the_rsc->fns->print(the_rsc, NULL, pe_print_printf, stdout);

	rsc_xml = dump_xml_formatted(the_rsc->xml);

	fprintf(stdout, "raw xml:\n%s", rsc_xml);
	
	crm_free(rsc_xml);
	
	return 0;
}

static int
dump_resource_attr(
	const char *rsc, const char *attr, pe_working_set_t *data_set)
{
	node_t *current = NULL;
	resource_t *the_rsc = pe_find_resource(data_set->resources, rsc);
	const char *value = NULL;

	if(the_rsc == NULL) {
		return cib_NOTEXISTS;
	}

	if(g_list_length(the_rsc->running_on) == 1) {
		current = the_rsc->running_on->data;

	} else if(g_list_length(the_rsc->running_on) > 1) {
		CMD_ERR("%s is active on more than one node,"
			" returning the default value for %s\n",
			the_rsc->id, crm_str(value));
	} 
	
	unpack_instance_attributes(
		the_rsc->xml, attr_set_type, current?current->details->attrs:NULL,
		the_rsc->parameters, NULL, data_set->now);

	if(the_rsc->parameters != NULL) {
		crm_debug("Looking up %s in %s", attr, the_rsc->id);
		value = g_hash_table_lookup(the_rsc->parameters, attr);
	}
	if(value != NULL) {
		fprintf(stdout, "%s\n", value);
		return 0;
	}
	return cib_NOTEXISTS;
}

static int
set_resource_attr(const char *rsc_id, const char *attr_set, const char *attr_id,
		  const char *attr_name, const char *attr_value,
		  cib_t *cib, pe_working_set_t *data_set)
{
	int rc = cib_ok;
	int matches = 0;
	
	char *local_attr_id = NULL;
	char *local_attr_set = NULL;
	
	xmlNode *xml_top = NULL;
	xmlNode *xml_obj = NULL;
	xmlNode *nv_children = NULL;
	xmlNode *set_children = NULL;

	resource_t *rsc = pe_find_resource(data_set->resources, rsc_id);

	if(rsc == NULL) {
		return cib_NOTEXISTS;
	}

	/* filter by set and type */
	matches = find_xml_children(
		&set_children, rsc->xml, 
		attr_set_type, XML_ATTR_ID, attr_set, FALSE);
	crm_log_xml_debug(set_children, "search by set:");

	crm_debug("%d objects matching tag=%s id=%s",
		  matches, attr_set_type, attr_set?attr_set:"<any>");
	
	if(matches == 0) {
		/* nothing more to search */
		crm_debug("No objects matching tag=%s id=%s",
			  attr_set_type, attr_set?attr_set:"<any>");
		
	} else if(attr_id == NULL) {
		matches = find_xml_children(
			&nv_children, set_children,
			XML_CIB_TAG_NVPAIR, XML_NVPAIR_ATTR_NAME, attr_name, FALSE);
		crm_log_xml_debug(nv_children, "search by name:");

	} else {
		matches = find_xml_children(
			&nv_children, set_children,
			XML_CIB_TAG_NVPAIR, XML_ATTR_ID, attr_id, FALSE);
		crm_log_xml_debug(nv_children, "search by id:");
	}
	
	
	if(matches > 1) {
		CMD_ERR("Multiple attributes match name=%s for the resource %s:\n",
			attr_name, rsc->id);

		if(set_children == NULL) {
			free_xml(set_children);
			set_children = NULL;
			find_xml_children(
				&set_children, rsc->xml, 
				attr_set_type, NULL, NULL, FALSE);
			xml_child_iter(
				set_children, set,
				free_xml(nv_children);
				nv_children = NULL;
				find_xml_children(
					&nv_children, set,
					XML_CIB_TAG_NVPAIR, XML_NVPAIR_ATTR_NAME, attr_name, FALSE);
				xml_child_iter(
					nv_children, child,
					fprintf(stderr,"  Set: %s,\tValue: %s,\tID: %s\n",
						ID(set),
						crm_element_value(child, XML_NVPAIR_ATTR_VALUE),
						ID(child));
					);
				);
			
		} else {
			xml_child_iter(
				nv_children, child,
				fprintf(stderr,"  ID: %s, Value: %s\n", ID(child),
					crm_element_value(child, XML_NVPAIR_ATTR_VALUE));
				);
		}
		
		if(BE_QUIET == FALSE) {
			CMD_ERR("\nThe following text can be suppressed with the -Q option:\n");
			if(attr_set == NULL) {
				CMD_ERR("  * To choose an existing entry to change, please supply one of the set names above using the -s option.\n");
			} else {
				CMD_ERR("  * To choose an existing entry to change, please supply one of the IDs above using the -i option.\n");			
			}
			CMD_ERR("  * To create a new value with a default ID, please supply a different set name using the -s option.\n");
			
			CMD_ERR("You can also use --query-xml to display the complete resource definition.\n");
		}
		
		return cib_unknown;
		
	} else if(matches == 0) {
		if(attr_set == NULL) {
			if(safe_str_eq(attr_set_type, XML_TAG_META_SETS)) {
				local_attr_set = crm_concat(rsc->id, "meta-options", '-');
			} else {
				local_attr_set = crm_strdup(rsc->id);
			}
			attr_set = local_attr_set;
		}
		if(attr_id == NULL) {
			local_attr_id = crm_concat(attr_set, attr_name, '-');
			attr_id = local_attr_id;
		}
		
		xml_top = create_xml_node(NULL, crm_element_name(rsc->xml));
		crm_xml_add(xml_top, XML_ATTR_ID, rsc->id);
		
		xml_obj = create_xml_node(xml_top, attr_set_type);
		crm_xml_add(xml_obj, XML_ATTR_ID, attr_set);
		
		xml_obj = create_xml_node(xml_obj, XML_TAG_ATTRS);
		xml_obj = create_xml_node(xml_obj, XML_CIB_TAG_NVPAIR);

	} else {
		if(attr_id == NULL) {
			/* extract it */
			xml_child_iter(nv_children, child, attr_id = ID(child));
		}
		xml_obj = create_xml_node(NULL, XML_CIB_TAG_NVPAIR);
		xml_top = xml_obj;
	}
		
	crm_xml_add(xml_obj, XML_ATTR_ID, attr_id);
	crm_xml_add(xml_obj, XML_NVPAIR_ATTR_NAME, attr_name);
	crm_xml_add(xml_obj, XML_NVPAIR_ATTR_VALUE, attr_value);
	
	crm_log_xml_debug(xml_top, "Update");
	
	rc = cib->cmds->modify(cib, XML_CIB_TAG_RESOURCES, xml_top, NULL,
			       cib_options);

	free_xml(xml_top);
	crm_free(local_attr_id);
	crm_free(local_attr_set);
	return rc;
}

static int
delete_resource_attr(
	const char *rsc_id, const char *attr_set, const char *attr_id,
	const char *attr_name, cib_t *cib, pe_working_set_t *data_set)
{
	xmlNode *xml_obj = NULL;
	xmlNode *xml_match = NULL;

	int rc = cib_ok;
	char *local_attr_id = NULL;
	resource_t *rsc = pe_find_resource(data_set->resources, rsc_id);

	if(rsc == NULL) {
		return cib_NOTEXISTS;
	}

 	rc = find_attr_details(
	    rsc->xml, NULL, attr_set, attr_id, attr_name, &xml_match, TRUE);

	if(rc == cib_NOTEXISTS) {
	    return cib_ok;
	}
	
	if(rc != cib_ok) {
	    return rc;
	}
	
	if(attr_id == NULL) {
		local_attr_id = crm_element_value_copy(xml_match, XML_ATTR_ID);
		attr_id = local_attr_id;
	}

	xml_obj = create_xml_node(NULL, XML_CIB_TAG_NVPAIR);
	crm_xml_add(xml_obj, XML_ATTR_ID, attr_id);
	crm_xml_add(xml_obj, XML_NVPAIR_ATTR_NAME, attr_name);
	
	crm_log_xml_debug(xml_obj, "Delete");
	
	rc = cib->cmds->delete(cib, XML_CIB_TAG_RESOURCES, xml_obj, NULL,
			       cib_options);

	free_xml(xml_obj);
	free_xml(xml_match);
	crm_free(local_attr_id);
	return rc;
}

static int
dump_resource_prop(
	const char *rsc, const char *attr, pe_working_set_t *data_set)
{
	const char *value = NULL;
	resource_t *the_rsc = pe_find_resource(data_set->resources, rsc);

	if(the_rsc == NULL) {
		return cib_NOTEXISTS;
	}

	value = crm_element_value(the_rsc->xml, attr);

	if(value != NULL) {
		fprintf(stdout, "%s\n", value);
		return 0;
	}
	return cib_NOTEXISTS;
}

static void
resource_ipc_connection_destroy(gpointer user_data)
{
	crm_info("Connection to CRMd was terminated");
	exit(1);
}

static gboolean
crmd_msg_callback(IPC_Channel * server, void *private_data)
{
	int lpc = 0;
	IPC_Message *msg = NULL;
	gboolean hack_return_good = TRUE;

	while (server->ch_status != IPC_DISCONNECT
	       && server->ops->is_message_pending(server) == TRUE) {
		if (server->ops->recv(server, &msg) != IPC_OK) {
			perror("Receive failure:");
			return !hack_return_good;
		}

		if (msg == NULL) {
			crm_debug_4("No message this time");
			continue;
		}

		lpc++;
		msg->msg_done(msg);		
	}

	if (server->ch_status == IPC_DISCONNECT) {
		crm_debug_2("admin_msg_callback: received HUP");
		return !hack_return_good;
	}

	return hack_return_good;
}

static int
send_lrm_rsc_op(IPC_Channel *crmd_channel, const char *op,
		const char *host_uname, const char *rsc_id,
		gboolean only_failed, pe_working_set_t *data_set)
{
	char *key = NULL;
	int rc = cib_send_failed;
	xmlNode *cmd = NULL;
	xmlNode *xml_rsc = NULL;
	const char *value = NULL;
	xmlNode *params = NULL;
	xmlNode *msg_data = NULL;
	resource_t *rsc = pe_find_resource(data_set->resources, rsc_id);

	if(rsc == NULL) {
		CMD_ERR("Resource %s not found\n", rsc_id);
		return cib_NOTEXISTS;

	} else if(rsc->variant != pe_native) {
		CMD_ERR("We can only process primitive resources, not %s\n", rsc_id);
		return cib_invalid_argument;

	} else if(host_uname == NULL) {
		CMD_ERR("Please supply a hostname with -H\n");
		return cib_invalid_argument;
	}
	
	key = crm_concat("0:0:crm-resource", our_pid, '-');
	
	msg_data = create_xml_node(NULL, XML_GRAPH_TAG_RSC_OP);
	crm_xml_add(msg_data, XML_ATTR_TRANSITION_KEY, key);
	
	xml_rsc = create_xml_node(msg_data, XML_CIB_TAG_RESOURCE);
	crm_xml_add(xml_rsc, XML_ATTR_ID, rsc->id);
	crm_xml_add(xml_rsc, XML_ATTR_ID_LONG, rsc->long_name);

	value = crm_element_value(rsc->xml, XML_ATTR_TYPE);
	crm_xml_add(xml_rsc, XML_ATTR_TYPE, value);
	if(value == NULL) {
		CMD_ERR("%s has no type!  Aborting...\n", rsc_id);
		return cib_NOTEXISTS;
	}

	value = crm_element_value(rsc->xml, XML_AGENT_ATTR_CLASS);
	crm_xml_add(xml_rsc, XML_AGENT_ATTR_CLASS, value);
	if(value == NULL) {
		CMD_ERR("%s has no class!  Aborting...\n", rsc_id);
		return cib_NOTEXISTS;
	}

	value = crm_element_value(rsc->xml, XML_AGENT_ATTR_PROVIDER);
	crm_xml_add(xml_rsc, XML_AGENT_ATTR_PROVIDER, value);

	params = create_xml_node(msg_data, XML_TAG_ATTRS);
	crm_xml_add(params, XML_ATTR_CRM_VERSION, CRM_FEATURE_SET);
	crm_xml_add(params, CRM_META"_"XML_LRM_ATTR_INTERVAL, "60000"); /* 1 minute */
	
	cmd = create_request(op, msg_data, host_uname,
			     CRM_SYSTEM_CRMD, crm_system_name, our_pid);

/* 	crm_log_xml_warn(cmd, "send_lrm_rsc_op"); */	
	free_xml(msg_data);
	crm_free(key);

	if(send_ipc_message(crmd_channel, cmd)) {
	    rc = 0;
	    sleep(1); /* dont exit striaght away, give the crmd time
		       * to process our request
		       */
	} else {
	    CMD_ERR("Could not send %s op to the crmd", op);
	}
	
	free_xml(cmd);
	return rc;
}


static int
delete_lrm_rsc(IPC_Channel *crmd_channel, const char *host_uname,
	       const char *rsc_id, pe_working_set_t *data_set)
{
	return send_lrm_rsc_op(crmd_channel, CRM_OP_LRM_DELETE, host_uname, rsc_id, TRUE, data_set); 
}

static int
fail_lrm_rsc(IPC_Channel *crmd_channel, const char *host_uname,
	     const char *rsc_id, pe_working_set_t *data_set)
{
    crm_warn("Failing: %s", rsc_id);
    return send_lrm_rsc_op(crmd_channel, CRM_OP_LRM_FAIL, host_uname, rsc_id, FALSE, data_set); 
}

static int
refresh_lrm(IPC_Channel *crmd_channel, const char *host_uname)  
{
	xmlNode *cmd = NULL;
	int rc = cib_send_failed;
	
	cmd = create_request(CRM_OP_LRM_REFRESH, NULL, host_uname,
			     CRM_SYSTEM_CRMD, crm_system_name, our_pid);
	
	if(send_ipc_message(crmd_channel, cmd)) {
		rc = 0;
	}
	free_xml(cmd);
	return rc;
}

static int
migrate_resource(
	const char *rsc_id,
	const char *existing_node, const char *preferred_node,
	cib_t *	cib_conn) 
{
	char *later_s = NULL;
	enum cib_errors rc = cib_ok;
	char *id = NULL;
	xmlNode *cib = NULL;
	xmlNode *rule = NULL;
	xmlNode *expr = NULL;
	xmlNode *constraints = NULL;
	xmlNode *fragment = NULL;
	xmlNode *lifetime = NULL;
	
	xmlNode *can_run = NULL;
	xmlNode *dont_run = NULL;

	fragment = create_cib_fragment(NULL, NULL);
	cib = fragment;

	CRM_DEV_ASSERT(safe_str_eq(crm_element_name(cib), XML_TAG_CIB));
	constraints = get_object_root(XML_CIB_TAG_CONSTRAINTS, cib);
	
	id = crm_concat("cli-prefer", rsc_id, '-');
	can_run = create_xml_node(NULL, XML_CONS_TAG_RSC_LOCATION);
	crm_xml_add(can_run, XML_ATTR_ID, id);
	crm_free(id);

	id = crm_concat("cli-standby", rsc_id, '-');
	dont_run = create_xml_node(NULL, XML_CONS_TAG_RSC_LOCATION);
	crm_xml_add(dont_run, XML_ATTR_ID, id);
	crm_free(id);

	if(migrate_lifetime) {
		char *life = crm_strdup(migrate_lifetime);
		char *life_mutable = life;
		
		ha_time_t *now = NULL;
		ha_time_t *later = NULL;
		ha_time_t *duration = parse_time_duration(&life_mutable);
		
		if(duration == NULL) {
			CMD_ERR("Invalid duration specified: %s\n",
				migrate_lifetime);
			CMD_ERR("Please refer to"
				" http://en.wikipedia.org/wiki/ISO_8601#Duration"
				" for examples of valid durations\n");
			crm_free(life);
			return cib_invalid_argument;
		}
		now = new_ha_date(TRUE);
		later = add_time(now, duration);
		log_date(LOG_INFO, "now     ", now, ha_log_date|ha_log_time);
		log_date(LOG_INFO, "later   ", later, ha_log_date|ha_log_time);
		log_date(LOG_INFO, "duration", duration, ha_log_date|ha_log_time|ha_log_local);
		later_s = date_to_string(later, ha_log_date|ha_log_time);
		printf("Migration will take effect until: %s\n", later_s);

		free_ha_date(duration);
		free_ha_date(later);
		free_ha_date(now);
		crm_free(life);
	}
	
	if(existing_node == NULL) {
		crm_log_xml_notice(can_run, "Deleting");
		rc = cib_conn->cmds->delete(cib_conn, XML_CIB_TAG_CONSTRAINTS,
					    dont_run, NULL, cib_options);
		if(rc == cib_NOTEXISTS) {
			rc = cib_ok;

		} else if(rc != cib_ok) {
			goto bail;
		}

	} else {
		if(BE_QUIET == FALSE) {
			fprintf(stderr,
				"WARNING: Creating rsc_location constraint '%s'"
				" with a score of -INFINITY for resource %s"
				" on %s.\n",
				ID(dont_run), rsc_id, existing_node);
			CMD_ERR("\tThis will prevent %s from running"
				" on %s until the constraint is removed using"
				" the 'crm_resource -U' command or manually"
				" with cibadmin\n", rsc_id, existing_node);
			CMD_ERR("\tThis will be the case even if %s is"
				" the last node in the cluster\n", existing_node);
			CMD_ERR("\tThis messgae can be disabled with -Q\n");
		}
		
		crm_xml_add(dont_run, "rsc", rsc_id);

		if(later_s) {
			lifetime = create_xml_node(dont_run, "lifetime");

			rule = create_xml_node(lifetime, XML_TAG_RULE);
			id = crm_concat("cli-standby-lifetime", rsc_id, '-');
			crm_xml_add(rule, XML_ATTR_ID, id);
			crm_free(id);

			expr = create_xml_node(rule, "date_expression");
			id = crm_concat("cli-standby-lifetime-end",rsc_id,'-');
			crm_xml_add(expr, XML_ATTR_ID, id);
			crm_free(id);			

			crm_xml_add(expr, "operation", "lt");
			crm_xml_add(expr, "end", later_s);
		}
		
		rule = create_xml_node(dont_run, XML_TAG_RULE);
		expr = create_xml_node(rule, XML_TAG_EXPRESSION);
		id = crm_concat("cli-standby-rule", rsc_id, '-');
		crm_xml_add(rule, XML_ATTR_ID, id);
		crm_free(id);
		
		crm_xml_add(rule, XML_RULE_ATTR_SCORE, MINUS_INFINITY_S);
		
		id = crm_concat("cli-standby-expr", rsc_id, '-');
		crm_xml_add(expr, XML_ATTR_ID, id);
		crm_free(id);
		
		crm_xml_add(expr, XML_EXPR_ATTR_ATTRIBUTE, "#uname");
		crm_xml_add(expr, XML_EXPR_ATTR_OPERATION, "eq");
		crm_xml_add(expr, XML_EXPR_ATTR_VALUE, existing_node);
		crm_xml_add(expr, XML_EXPR_ATTR_TYPE, "string");
		
		add_node_copy(constraints, dont_run);
	}
	
	if(preferred_node == NULL) {
		crm_log_xml_notice(can_run, "Deleting");
		rc = cib_conn->cmds->delete(cib_conn, XML_CIB_TAG_CONSTRAINTS,
					    can_run, NULL, cib_options);
		if(rc == cib_NOTEXISTS) {
			rc = cib_ok;

		} else if(rc != cib_ok) {
			goto bail;
		}

	} else {
		crm_xml_add(can_run, "rsc", rsc_id);

		if(later_s) {
			lifetime = create_xml_node(can_run, "lifetime");

			rule = create_xml_node(lifetime, XML_TAG_RULE);
			id = crm_concat("cli-prefer-lifetime", rsc_id, '-');
			crm_xml_add(rule, XML_ATTR_ID, id);
			crm_free(id);

			expr = create_xml_node(rule, "date_expression");
			id = crm_concat("cli-prefer-lifetime-end", rsc_id, '-');
			crm_xml_add(expr, XML_ATTR_ID, id);
			crm_free(id);			

			crm_xml_add(expr, "operation", "lt");
			crm_xml_add(expr, "end", later_s);
		}

		rule = create_xml_node(can_run, XML_TAG_RULE);
		expr = create_xml_node(rule, XML_TAG_EXPRESSION);
		id = crm_concat("cli-prefer-rule", rsc_id, '-');
		crm_xml_add(rule, XML_ATTR_ID, id);
		crm_free(id);

		crm_xml_add(rule, XML_RULE_ATTR_SCORE, INFINITY_S);
	
		id = crm_concat("cli-prefer-expr", rsc_id, '-');
		crm_xml_add(expr, XML_ATTR_ID, id);
		crm_free(id);

		crm_xml_add(expr, XML_EXPR_ATTR_ATTRIBUTE, "#uname");
		crm_xml_add(expr, XML_EXPR_ATTR_OPERATION, "eq");
		crm_xml_add(expr, XML_EXPR_ATTR_VALUE, preferred_node);
		crm_xml_add(expr, XML_EXPR_ATTR_TYPE, "string");
		
		add_node_copy(constraints, can_run);
	}

	if(preferred_node != NULL || existing_node != NULL) {
		crm_log_xml_notice(fragment, "CLI Update");
		rc = cib_conn->cmds->update(cib_conn, XML_CIB_TAG_CONSTRAINTS,
					    fragment, NULL, cib_options);
	}

  bail:
	free_xml(fragment);
	free_xml(dont_run);
	free_xml(can_run);
	crm_free(later_s);
	return rc;
}

static int
list_resource_operations(const char *rsc_id, const char *host_uname, gboolean active, pe_working_set_t *data_set) 
{
    resource_t *rsc = NULL;
    int opts = pe_print_printf|pe_print_rsconly|pe_print_suppres_nl;
    GListPtr ops = find_operations(rsc_id, host_uname, active, data_set);
    slist_iter(xml_op, xmlNode, ops, lpc,
	       const char *op_rsc = crm_element_value(xml_op, "resource");
	       const char *last = crm_element_value(xml_op, "last_run");
	       const char *status_s = crm_element_value(xml_op, XML_LRM_ATTR_OPSTATUS);
	       int status = crm_parse_int(status_s, "0");

	       rsc = pe_find_resource(data_set->resources, op_rsc);
	       
	       rsc->fns->print(rsc, "", opts, stdout);
		       
	       
	       fprintf(stdout, ": %s (node=%s, call=%s, rc=%s",
		       ID(xml_op),
		       crm_element_value(xml_op, XML_ATTR_UNAME),
		       crm_element_value(xml_op, XML_LRM_ATTR_CALLID),
		       crm_element_value(xml_op, XML_LRM_ATTR_RC));
	       if(last) {
		   time_t run_at = crm_parse_int(last, "0");
		   fprintf(stdout, ", last-run=%s, exec=%sms\n",
			    ctime(&run_at), crm_element_value(xml_op, "exec_time"));
	       }
	       fprintf(stdout, "): %s\n", op_status2text(status));
	);
    return cib_ok;
}

int
main(int argc, char **argv)
{
	pe_working_set_t data_set;
	xmlNode *cib_xml_copy = NULL;

	cib_t *	cib_conn = NULL;
	enum cib_errors rc = cib_ok;
	
	int argerr = 0;
	int flag;

#ifdef HAVE_GETOPT_H
	int option_index = 0;
	static struct option long_options[] = {
		/* Top-level Options */
		{"verbose",    0, 0, 'V'},
		{"help",       0, 0, '?'},
		{"quiet",      0, 0, 'Q'},
		{"list",       0, 0, 'L'},
		{"list-raw",   0, 0, 'l'},
		{"list-cts",   0, 0, 'c'},
		{"refresh",    0, 0, 'R'},
		{"reprobe",    0, 0, 'P'},
		{"query-xml",  0, 0, 'x'},
		{"delete",     0, 0, 'D'},
		{"cleanup",    0, 0, 'C'},
		{"locate",     0, 0, 'W'},
		{"migrate",    0, 0, 'M'},
		{"un-migrate", 0, 0, 'U'},
		{"resource",   1, 0, 'r'},
		{"host-uname", 1, 0, 'H'},
		{"lifetime",   1, 0, 'u'},
		{"fail",       0, 0, 'F'},
		{"force",      0, 0, 'f'},
		{"meta",       0, 0, 'm'},
		{"list-operations", 0, 0, 'O'},
		{"list-all-operations", 0, 0, 'o'},

		{"set-parameter",   1, 0, 'p'},
		{"get-parameter",   1, 0, 'g'},
		{"delete-parameter",1, 0, 'd'},
		{"property-value",  1, 0, 'v'},
		{"get-property",    1, 0, 'G'},
		{"set-property",    1, 0, 'S'},
		{"set-name",        1, 0, 's'},
		{"resource-type",   1, 0, 't'},

		{"xml-file", 0, 0, 'X'},		
		
		{0, 0, 0, 0}
	};
#endif

	crm_log_init(basename(argv[0]), LOG_ERR, FALSE, FALSE, argc, argv);
	if(argc < 2) {
		usage(crm_system_name, LSB_EXIT_EINVAL);
	}

	while (1) {
#ifdef HAVE_GETOPT_H
		flag = getopt_long(argc, argv, OPTARGS,
				   long_options, &option_index);
#else
		flag = getopt(argc, argv, OPTARGS);
#endif
		if (flag == -1)
			break;

		switch(flag) {
			case 'V':
				cl_log_enable_stderr(TRUE);
				alter_debug(DEBUG_INC);
				break;
			case '?':
				usage(crm_system_name, LSB_EXIT_OK);
				break;
			case 'X':
				xml_file = crm_strdup(optarg);
				break;
			case 'Q':
				BE_QUIET = TRUE;
				break;
			case 'm':
				attr_set_type = XML_TAG_META_SETS;
				break;
				
			case 'L':
			case 'c':
			case 'l':
			case 'R':
			case 'x':
			case 'D':
			case 'F':
			case 'C':
			case 'P':
			case 'W':
			case 'M':
			case 'U':
				rsc_cmd = flag;
				break;
				
			case 'u':
				migrate_lifetime = crm_strdup(optarg);
				break;
				
			case 'p':
				crm_debug_2("Option %c => %s", flag, optarg);
				prop_name = optarg;
				rsc_cmd = flag;
				break;

			case 'g':
				crm_debug_2("Option %c => %s", flag, optarg);
				prop_name = optarg;
				rsc_cmd = flag;
				break;

			case 'd':
				crm_debug_2("Option %c => %s", flag, optarg);
				prop_name = optarg;
				rsc_cmd = flag;
				break;

			case 'S':
				crm_debug_2("Option %c => %s", flag, optarg);
				prop_name = optarg;
				rsc_cmd = flag;
				break;

			case 'O':
			case 'o':
				crm_debug_2("Option %c => %s", flag, optarg);
				rsc_cmd = flag;
				break;

			case 'G':
				crm_debug_2("Option %c => %s", flag, optarg);
				prop_name = optarg;
				rsc_cmd = flag;
				break;
				
			case 'f':
				do_force = TRUE;
				break;
			case 'i':
				crm_debug_2("Option %c => %s", flag, optarg);
				prop_id = optarg;
				break;
			case 's':
				crm_debug_2("Option %c => %s", flag, optarg);
				prop_set = optarg;
				break;
			case 'r':
				crm_debug_2("Option %c => %s", flag, optarg);
				rsc_id = optarg;
				break;

			case 'v':
				crm_debug_2("Option %c => %s", flag, optarg);
				prop_value = optarg;
				break;

			case 't':
				crm_debug_2("Option %c => %s", flag, optarg);
				rsc_type = optarg;
				break;

			case 'H':
				crm_debug_2("Option %c => %s", flag, optarg);
				host_uname = optarg;
				break;
				
			default:
				CMD_ERR("Argument code 0%o (%c) is not (?yet?) supported\n", flag, flag);
				++argerr;
				break;
		}
	}

	if (optind < argc && argv[optind] != NULL) {
		CMD_ERR("non-option ARGV-elements: ");
		while (optind < argc && argv[optind] != NULL) {
			CMD_ERR("%s ", argv[optind++]);
			++argerr;
		}
		CMD_ERR("\n");
	}

	if (optind > argc) {
		++argerr;
	}

	if (argerr) {
		usage(crm_system_name, LSB_EXIT_GENERIC);
	}

	crm_malloc0(our_pid, 11);
	if(our_pid != NULL) {
		snprintf(our_pid, 10, "%d", getpid());
		our_pid[10] = '\0';
	}

	if(do_force) {
		crm_debug("Forcing...");
		cib_options |= cib_scope_local|cib_quorum_override;
	}

	if(rsc_cmd == 'L'
	   || rsc_cmd == 'O'
	   || rsc_cmd == 'o'
	   || rsc_cmd == 'W'
	   || rsc_cmd == 'D'
	   || rsc_cmd == 'x'
	   || rsc_cmd == 'M'
	   || rsc_cmd == 'U'
	   || rsc_cmd == 'C' 
	   || rsc_cmd == 'F' 
	   || rsc_cmd == 'p'
	   || rsc_cmd == 'd'
	   || rsc_cmd == 'g'
	   || rsc_cmd == 'G'
	   || rsc_cmd == 'S'
	   || rsc_cmd == 'c'
	   || rsc_cmd == 'l') {
		resource_t *rsc = NULL;
		if(xml_file != NULL) {
			FILE *xml_strm = fopen(xml_file, "r");
			if(strstr(xml_file, ".bz2") != NULL) {
				cib_xml_copy = file2xml(xml_strm, TRUE);
			} else {
				cib_xml_copy = file2xml(xml_strm, FALSE);
			}
			if(xml_strm != NULL) {
				fclose(xml_strm);
			}

		} else {
			cib_conn = cib_new();
			rc = cib_conn->cmds->signon(
				cib_conn, crm_system_name, cib_command_synchronous);
			if(rc != cib_ok) {
				CMD_ERR("Error signing on to the CIB service: %s\n",
					cib_error2string(rc));
				return rc;
			}

			cib_xml_copy = get_cib_copy(cib_conn);
		}
		
		set_working_set_defaults(&data_set);
		data_set.input = cib_xml_copy;
		data_set.now = new_ha_date(TRUE);

		cluster_status(&data_set);
		rsc = pe_find_resource(data_set.resources, rsc_id);
		if(rsc != NULL) {
			rsc_id = rsc->id;

		} else {
			rc = cib_NOTEXISTS;
		}
	}

	if(rsc_cmd == 'R'
	   || rsc_cmd == 'C'
	   || rsc_cmd == 'F'
	   || rsc_cmd == 'P') {
		GCHSource *src = NULL;
		src = init_client_ipc_comms(CRM_SYSTEM_CRMD, crmd_msg_callback,
				      NULL, &crmd_channel);

		if(src == NULL) {
			CMD_ERR("Error signing on to the CRMd service\n");
			return 1;
		}
		
		send_hello_message(
			crmd_channel, our_pid, crm_system_name, "0", "1");

		set_IPC_Channel_dnotify(src, resource_ipc_connection_destroy);
	}

	crm_warn("here i am - 3");
	if(rsc_cmd == 'L') {
		rc = cib_ok;
		do_find_resource_list(&data_set, FALSE);
		
	} else if(rsc_cmd == 'l') {
	    int found = 0;
	    rc = cib_ok;
	    slist_iter(
		rsc, resource_t, data_set.resources, lpc,
		found++;
		print_raw_rsc(rsc);
		);
	    
	    if(found == 0) {
		printf("NO resources configured\n");
		return cib_NOTEXISTS;
	    }
		
	} else if(rsc_cmd == 'c') {
	    int found = 0;
	    rc = cib_ok;
	    slist_iter(
		rsc, resource_t, data_set.resources, lpc,
		found++;
		print_cts_rsc(rsc);
		);
	    print_cts_constraints(&data_set);
		
	} else if(rsc_cmd == 'C') {
		rc = delete_lrm_rsc(crmd_channel, host_uname, rsc_id, &data_set);
		
	} else if(rsc_cmd == 'F') {
		rc = fail_lrm_rsc(crmd_channel, host_uname, rsc_id, &data_set);
		
	} else if(rsc_cmd == 'O') {
	    rc = list_resource_operations(rsc_id, host_uname, TRUE, &data_set);
	    
	} else if(rsc_cmd == 'o') {
	    rc = list_resource_operations(rsc_id, host_uname, FALSE, &data_set);
	    
	} else if(rc == cib_NOTEXISTS) {
		CMD_ERR("Resource %s not found: %s\n",
			crm_str(rsc_id), cib_error2string(rc));

	} else if(rsc_cmd == 'W') {
		if(rsc_id == NULL) {
			CMD_ERR("Must supply a resource id with -r\n");
			return cib_NOTEXISTS;
		} 
		rc = do_find_resource(rsc_id, &data_set);
		
	} else if(rsc_cmd == 'x') {
		if(rsc_id == NULL) {
			CMD_ERR("Must supply a resource id with -r\n");
			return cib_NOTEXISTS;
		} 
		rc = dump_resource(rsc_id, &data_set);

	} else if(rsc_cmd == 'U') {
		if(rsc_id == NULL) {
			CMD_ERR("Must supply a resource id with -r\n");
			return cib_NOTEXISTS;
		} 
		rc = migrate_resource(rsc_id, NULL, NULL, cib_conn);

	} else if(rsc_cmd == 'M') {
		node_t *dest = NULL;
		node_t *current = NULL;
		const char *current_uname = NULL;
		resource_t *rsc = pe_find_resource(data_set.resources, rsc_id);
		if(rsc != NULL && rsc->running_on != NULL) {
			current = rsc->running_on->data;
			if(current != NULL) {
				current_uname = current->details->uname;
			}
		}

		if(host_uname != NULL) {
			dest = pe_find_node(data_set.nodes, host_uname);
		}
		
		if(rsc == NULL) {
			CMD_ERR("Resource %s not migrated:"
				" not found\n", rsc_id);

		} else if(rsc->variant == pe_native
			  && g_list_length(rsc->running_on) > 1) {
			CMD_ERR("Resource %s not migrated:"
				" active on multiple nodes\n", rsc_id);
			
		} else if(host_uname != NULL && dest == NULL) {
			CMD_ERR("Error performing operation: "
				"%s is not a known node\n", host_uname);

		} else if(host_uname != NULL
			  && safe_str_eq(current_uname, host_uname)) {
			CMD_ERR("Error performing operation: "
				"%s is already active on %s\n",
				rsc_id, host_uname);

		} else if(current_uname != NULL
			  && (do_force || host_uname == NULL)) {
			rc = migrate_resource(rsc_id, current_uname,
					      host_uname, cib_conn);

			
		} else if(host_uname != NULL) {
			rc = migrate_resource(
				rsc_id, NULL, host_uname, cib_conn);

		} else {
			CMD_ERR("Resource %s not migrated: "
				"not-active and no prefered location"
				" specified.\n", rsc_id);
		}
		
	} else if(rsc_cmd == 'G') {
		if(rsc_id == NULL) {
			CMD_ERR("Must supply a resource id with -r\n");
			return cib_NOTEXISTS;
		} 
		rc = dump_resource_prop(rsc_id, prop_name, &data_set);

	} else if(rsc_cmd == 'S') {
		xmlNode *msg_data = NULL;
		if(prop_value == NULL || strlen(prop_value) == 0) {
			CMD_ERR("You need to supply a value with the -v option\n");
			return CIBRES_MISSING_FIELD;

		} else if(cib_conn == NULL) {
			return cib_connection;
		}

		if(rsc_id == NULL) {
			CMD_ERR("Must supply a resource id with -r\n");
			return cib_NOTEXISTS;
		} 
		CRM_DEV_ASSERT(rsc_type != NULL);
		CRM_DEV_ASSERT(prop_name != NULL);
		CRM_DEV_ASSERT(prop_value != NULL);

		msg_data = create_xml_node(NULL, rsc_type);
		crm_xml_add(msg_data, XML_ATTR_ID, rsc_id);
		crm_xml_add(msg_data, prop_name, prop_value);
		
		rc = cib_conn->cmds->modify(cib_conn, XML_CIB_TAG_RESOURCES,
					    msg_data, NULL, cib_options);
		free_xml(msg_data);

	} else if(rsc_cmd == 'g') {
		if(rsc_id == NULL) {
			CMD_ERR("Must supply a resource id with -r\n");
			return cib_NOTEXISTS;
		} 
		rc = dump_resource_attr(rsc_id, prop_name, &data_set);

	} else if(rsc_cmd == 'p') {
		if(rsc_id == NULL) {
			CMD_ERR("Must supply a resource id with -r\n");
			return cib_NOTEXISTS;
		} 
		if(prop_value == NULL || strlen(prop_value) == 0) {
			CMD_ERR("You need to supply a value with the -v option\n");
			return CIBRES_MISSING_FIELD;
		}
		rc = set_resource_attr(rsc_id, prop_set, prop_id, prop_name,
				       prop_value, cib_conn, &data_set);

	} else if(rsc_cmd == 'd') {
		if(rsc_id == NULL) {
			CMD_ERR("Must supply a resource id with -r\n");
			return cib_NOTEXISTS;
		} 
		rc = delete_resource_attr(rsc_id, prop_set, prop_id, prop_name,
					  cib_conn, &data_set);

	} else if(rsc_cmd == 'P') {
		xmlNode *cmd = NULL;
		
		cmd = create_request(CRM_OP_REPROBE, NULL, host_uname,
				     CRM_SYSTEM_CRMD, crm_system_name, our_pid);
		send_ipc_message(crmd_channel, cmd);
		free_xml(cmd);

	} else if(rsc_cmd == 'R') {
		refresh_lrm(crmd_channel, host_uname);

	} else if(rsc_cmd == 'D') {
		xmlNode *msg_data = NULL;
		
		if(rsc_id == NULL) {
			CMD_ERR("Must supply a resource id with -r\n");
			return cib_NOTEXISTS;
		} 
		if(rsc_type == NULL) {
			CMD_ERR("You need to specify a resource type with -t");
			return cib_NOTEXISTS;

		} else if(cib_conn == NULL) {
			return cib_connection;
		}

		msg_data = create_xml_node(NULL, rsc_type);
		crm_xml_add(msg_data, XML_ATTR_ID, rsc_id);

		rc = cib_conn->cmds->delete(cib_conn, XML_CIB_TAG_RESOURCES,
					    msg_data, NULL, cib_options);
		free_xml(msg_data);

	} else {
		CMD_ERR("Unknown command: %c\n", rsc_cmd);
	}

	if(cib_conn != NULL) {
		cleanup_calculations(&data_set);
		cib_conn->cmds->signoff(cib_conn);
	}
	if(rc == cib_no_quorum) {
		CMD_ERR("Error performing operation: %s\n",
			cib_error2string(rc));
		CMD_ERR("Try using -f\n");

	} else if(rc != cib_ok) {
		CMD_ERR("Error performing operation: %s\n",
			cib_error2string(rc));
	}
	
	return rc;
}

void
usage(const char *cmd, int exit_status)
{
	FILE *stream;

	stream = exit_status ? stderr : stdout;
	fprintf(stream, "usage: %s [-?VS] -(L|Q|W|D|C|P|p) [options]\n", cmd);

	fprintf(stream, "\t--%s (-%c)\t: this help message\n", "help", '?');
	fprintf(stream, "\t--%s (-%c)\t: "
		"turn on debug info. additional instances increase verbosity\n",
		"verbose", 'V');
	fprintf(stream, "\t--%s (-%c)\t: Print only the value on stdout (for use with -W)\n",
		"quiet", 'Q');

	fprintf(stream, "\nCommands\n");
	fprintf(stream, "\t--%s (-%c)\t: List all resources\n", "list", 'L');
	fprintf(stream, "\t--%s (-%c)\t: Query a resource\n"
		"\t\t\t  Requires: -r\n", "query-xml", 'x');
	fprintf(stream, "\t--%s (-%c)\t: Locate a resource\n"
		"\t\t\t  Requires: -r\n", "locate", 'W');
	fprintf(stream, "\t--%s (-%c)\t: Migrate a resource from it current"
		" location.  Use -H to specify a destination\n"
		"\t\tIf -H is not specified, we will force the resource to move by"
		" creating a rule for the current location and a score of -INFINITY\n"
		"\t\tNOTE: This will prevent the resource from running on this"
		" node until the constraint is removed with -U\n"
		"\t\t\t  Requires: -r, Optional: -H, -f, --lifetime\n", "migrate", 'M');
	fprintf(stream, "\t--%s (-%c)\t: Remove all constraints created by -M\n"
		"\t\t\t  Requires: -r\n", "un-migrate", 'U');
	fprintf(stream, "\t--%s (-%c)\t: Delete a resource from the CIB\n"
		"\t\t\t  Requires: -r, -t\n", "delete", 'D');
	fprintf(stream, "\t--%s (-%c)\t: Delete a resource from the LRM\n"
		"\t\t\t  Requires: -r.  Optional: -H\n", "cleanup", 'C');
	fprintf(stream, "\t--%s (-%c)\t: Recheck for resources started outside of the CRM\n"
		"\t\t\t  Optional: -H\n", "reprobe", 'P');
	fprintf(stream, "\t--%s (-%c)\t: Refresh the CIB from the LRM\n"
		"\t\t\t  Optional: -H\n", "refresh", 'R');
	fprintf(stream, "\t--%s (-%c) <string>\t: "
		"Set the named parameter for a resource\n"
		"\t\t\t  Requires: -r, -v.  Optional: -i, -s, --meta\n", "set-parameter", 'p');
	fprintf(stream, "\t--%s (-%c) <string>\t: "
		"Get the named parameter for a resource\n"
		"\t\t\t  Requires: -r.  Optional: -i, -s, --meta\n", "get-parameter", 'g');
	fprintf(stream, "\t--%s (-%c) <string>: "
		"Delete the named parameter for a resource\n"
		"\t\t\t  Requires: -r.  Optional: -i, --meta\n", "delete-parameter", 'd');
	fprintf(stream, "\t--%s (-%c) <string>: "
		"List the active resource operations.  Optionally filtered by resource and/or node.\n"
		"\t\t\t  Optional: -H, -r\n", "list-operations", 'O');
	fprintf(stream, "\t--%s (-%c) <string>: "
		"List all resource operations.  Optionally filtered by resource and/or node.\n"
		"\t\t\t  Optional: -H, -r\n", "list-all-operations", 'o');
	fprintf(stream, "\nOptions\n");
	fprintf(stream, "\t--%s (-%c) <string>\t: Resource ID\n", "resource", 'r');
	fprintf(stream, "\t--%s (-%c) <string>\t: "
		"Resource type (primitive, clone, group, ...)\n",
		"resource-type", 't');

	fprintf(stream, "\t--%s (-%c) <string>\t: "
		"Property value\n", "property-value", 'v');
	fprintf(stream, "\t--%s (-%c) <string>\t: "
		"Host name\n", "host-uname", 'H');
	fprintf(stream, "\t--%s\t: Modify a resource's configuration option rather than one which is passed to the resource agent script."
		"\n\t\tFor use with -p, -g, -d\n", "meta");
	fprintf(stream, "\t--%s (-%c) <string>\t: "
		"Lifespan of migration constraints\n", "lifetime", 'u');
	fprintf(stream, "\t--%s (-%c)\t: "
		"Force the resource to move by creating a rule for the"
		" current location and a score of -INFINITY\n"
		"\t\tThis should be used if the resource's stickiness and"
		" constraint scores total more than INFINITY (Currently 100,000)\n"
		"\t\tNOTE: This will prevent the resource from running on this"
		" node until the constraint is removed with -U or the --lifetime duration expires\n",
		"force", 'f');
	fprintf(stream, "\t-%c <string>\t: (Advanced Use Only) ID of the instance_attributes object to change\n", 's');
	fprintf(stream, "\t-%c <string>\t: (Advanced Use Only) ID of the nvpair object to change/delete\n", 'i');
	fflush(stream);

	exit(exit_status);
}<|MERGE_RESOLUTION|>--- conflicted
+++ resolved
@@ -67,11 +67,8 @@
 char *xml_file = NULL;
 int cib_options = cib_sync_call;
 
-<<<<<<< HEAD
 #define OPTARGS	"V?LRQxDCPp:WMUr:H:v:t:p:g:d:i:s:G:S:fX:lmu:Fc"
-=======
 #define OPTARGS	"V?LRQxDCPp:WMUr:H:v:t:p:g:d:i:s:G:S:fX:lmu:FOo"
->>>>>>> 41b589a6
 #define CMD_ERR(fmt, args...) do {		\
 	crm_warn(fmt, ##args);			\
 	fprintf(stderr, fmt, ##args);		\
