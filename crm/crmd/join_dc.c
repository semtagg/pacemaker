--- conflicted
+++ resolved
@@ -501,13 +501,8 @@
 	const char *join_from  = cl_get_string(join_ack->msg, F_CRM_HOST_FROM);
 
 	if(safe_str_neq(op, CRM_OP_JOIN_CONFIRM)) {
-<<<<<<< HEAD
-		crm_debug("Ignoring op=%s message", op);
-		return;
-=======
 		crm_debug("Ignoring op=%s message from %s", op, join_from);
-		return I_NULL;
->>>>>>> 5944fbc1
+		return;
 	} 
 
 	ha_msg_value_int(join_ack->msg, F_CRM_JOIN_ID, &join_id);
