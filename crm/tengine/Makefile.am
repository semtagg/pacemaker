--- conflicted
+++ resolved
@@ -33,12 +33,9 @@
 		$(top_builddir)/lib/clplumbing/libplumb.la		\
 		$(top_builddir)/lib/crm/common/libcrmcommon.la 	\
 		$(top_builddir)/lib/crm/cib/libcib.la	 	\
-<<<<<<< HEAD
-=======
 		$(top_builddir)/lib/apphb/libapphb.la			\
 		$(top_builddir)/lib/hbclient/libhbclient.la		\
 		$(AISLIBS)						\
->>>>>>> 19f8eab6
 		$(GLIBLIB)						\
 		$(LIBRT)
 
