--- conflicted
+++ resolved
@@ -814,12 +814,6 @@
         free_xml(ping);
         free_xml(msg);
 
-<<<<<<< HEAD
-=======
-        /* probably better to do this via signals on the
-         * local node
-         */
-
     } else if (strcmp(op, CRM_OP_RM_NODE_CACHE) == 0) {
         xmlNode *options = get_xpath_object("//"XML_TAG_OPTIONS, stored_msg, LOG_ERR);
         int id = 0;
@@ -830,17 +824,7 @@
         if (id) {
             reap_crm_member(id);
         }
-    } else if (strcmp(op, CRM_OP_DEBUG_UP) == 0) {
-        crm_bump_log_level();
-        crm_info("Debug set to %d", get_crm_log_level());
-
-    } else if (strcmp(op, CRM_OP_DEBUG_DOWN) == 0) {
-        int level = get_crm_log_level();
-
-        set_crm_log_level(level - 1);
-        crm_info("Debug set to %d", get_crm_log_level());
-
->>>>>>> 90f41283
+
     } else {
         crm_err("Unexpected request (%s) sent to %s", op, AM_I_DC ? "the DC" : "non-DC node");
         crm_log_xml_err(stored_msg, "Unexpected");
