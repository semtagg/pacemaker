#!/usr/bin/python

'''CTS: Cluster Testing System: Lab environment module
 '''

__copyright__ = '''
Copyright (C) 2001,2005 Alan Robertson <alanr@unix.sh>
Licensed under the GNU GPL.
'''

#
# This program is free software; you can redistribute it and/or
# modify it under the terms of the GNU General Public License
# as published by the Free Software Foundation; either version 2
# of the License, or (at your option) any later version.
#
# This program is distributed in the hope that it will be useful,
# but WITHOUT ANY WARRANTY; without even the implied warranty of
# MERCHANTABILITY or FITNESS FOR A PARTICULAR PURPOSE.  See the
# GNU General Public License for more details.
#
# You should have received a copy of the GNU General Public License
# along with this program; if not, write to the Free Software
# Foundation, Inc., 51 Franklin St, Fifth Floor, Boston, MA  02110-1301  USA.

from UserDict import UserDict
import sys, types, string, string, signal, os, socket

pdir = os.path.dirname(sys.path[0])
sys.path.insert(0, pdir) # So that things work from the source directory

try:
    from cts.CTSvars    import *
    from cts.CM_ais     import *
    from cts.CM_lha     import crm_lha
    from cts.CTSaudits  import AuditList
    from cts.CTStests   import TestList
    from cts.CTSscenarios import *
    from cts.logging      import LogFactory

except ImportError:
    sys.stderr.write("abort: couldn't find cts libraries in [%s]\n" %
                     ' '.join(sys.path))
    sys.stderr.write("(check your install and PYTHONPATH)\n")

    # Now do it again to get more details
    from cts.CTSvars    import *
    from cts.CM_ais     import *
    from cts.CM_lha     import crm_lha
    from cts.CTSaudits  import AuditList
    from cts.CTStests   import TestList
    from cts.CTSscenarios import *
    from cts.logging      import LogFactory
    sys.exit(-1)

cm = None
scenario = None

<<<<<<< HEAD
LogFactory().add_stderr()

=======

# Not really used, the handler in
>>>>>>> f6dcf47e
def sig_handler(signum, frame) :
    LogFactory().log("Interrupted by signal %d"%signum)
    if scenario: scenario.summarize()
    if signum == 15 :
        if scenario: scenario.TearDown()
        sys.exit(1)

<<<<<<< HEAD
=======

class LabEnvironment(CtsLab):

    def __init__(self):
        CtsLab.__init__(self)

        #  Get a random seed for the random number generator.
        self["IPagent"] = "IPaddr2"
        self["DoStandby"] = 1
        self["DoFencing"] = 1
        self["XmitLoss"] = "0.0"
        self["RecvLoss"] = "0.0"
        self["ClobberCIB"] = 0
        self["CIBfilename"] = None
        self["CIBResource"] = 0
        self["DoBSC"]    = 0
        self["use_logd"] = 0
        self["oprofile"] = []
        self["warn-inactive"] = 0
        self["ListTests"] = 0
        self["benchmark"] = 0
        self["Schema"] = "pacemaker-1.0"
        self["Stack"] = "openais"
        self["stonith-type"] = "external/ssh"
        self["stonith-params"] = "hostlist=all,livedangerously=yes"
        self["logger"] = ([StdErrLog(self)])
        self["loop-minutes"] = 60
        self["valgrind-prefix"] = None
        self["valgrind-procs"] = "cib crmd attrd pengine stonith-ng"
        self["valgrind-opts"] = """--leak-check=full --show-reachable=yes --trace-children=no --num-callers=25 --gen-suppressions=all --suppressions="""+CTSvars.CTS_home+"""/cts.supp"""
        #self["valgrind-opts"] = """--trace-children=no --num-callers=25 --gen-suppressions=all --suppressions="""+CTSvars.CTS_home+"""/cts.supp"""

        self["experimental-tests"] = 0
        self["container-tests"] = 0
        self["valgrind-tests"] = 0
        self["unsafe-tests"] = 1
        self["loop-tests"] = 1
        self["scenario"] = "random"
        self["stats"] = 0

        master = socket.gethostname()

        # Use the IP where possible to avoid name lookup failures
        for ip in socket.gethostbyname_ex(master)[2]:
            if ip != "127.0.0.1":
                master = ip
                break;
        self["cts-master"] = master


def usage(arg, status=1):
    print "Illegal argument " + arg
    print "usage: " + sys.argv[0] + " [options] number-of-iterations"
    print "\nCommon options: "
    print "\t [--nodes 'node list']        list of cluster nodes separated by whitespace"
    print "\t [--group | -g 'name']        use the nodes listed in the named DSH group (~/.dsh/groups/$name)"
    print "\t [--limit-nodes max]          only use the first 'max' cluster nodes supplied with --nodes"
    print "\t [--stack (v0|v1|cman|corosync|heartbeat|openais)]    which cluster stack is installed"
    print "\t [--list-tests]               list the valid tests"
    print "\t [--benchmark]                add the timing information"
    print "\t "
    print "Options that CTS will usually auto-detect correctly: "
    print "\t [--logfile path]             where should the test software look for logs from cluster nodes"
    print "\t [--syslog-facility name]     which syslog facility should the test software log to"
    print "\t [--at-boot (1|0)]            does the cluster software start at boot time"
    print "\t [--test-ip-base ip]          offset for generated IP address resources"
    print "\t "
    print "Options for release testing: "
    print "\t [--populate-resources | -r]  generate a sample configuration"
    print "\t [--choose name]              run only the named test"
    print "\t [--stonith (1 | 0 | yes | no | rhcs | ssh)]"
    print "\t [--once]                     run all valid tests once"
    print "\t "
    print "Additional (less common) options: "
    print "\t [--clobber-cib | -c ]        erase any existing configuration"
    print "\t [--outputfile path]          optional location for the test software to write logs to"
    print "\t [--trunc]                    truncate logfile before starting"
    print "\t [--xmit-loss lost-rate(0.0-1.0)]"
    print "\t [--recv-loss lost-rate(0.0-1.0)]"
    print "\t [--standby (1 | 0 | yes | no)]"
    print "\t [--fencing (1 | 0 | yes | no | rhcs | lha | openstack )]"
    print "\t [--stonith-type type]"
    print "\t [--stonith-args name=value]"
    print "\t [--bsc]"
    print "\t [--no-loop-tests]            dont run looping/time-based tests"
    print "\t [--no-unsafe-tests]          dont run tests that are unsafe for use with ocfs2/drbd"
    print "\t [--valgrind-tests]           include tests using valgrind"
    print "\t [--experimental-tests]       include experimental tests"
    print "\t [--container-tests]          include pacemaker_remote tests that run in lxc container resources"
    print "\t [--oprofile 'node list']     list of cluster nodes to run oprofile on]"
    print "\t [--qarsh]                    use the QARSH backdoor to access nodes instead of SSH"
    print "\t [--seed random_seed]"
    print "\t [--set option=value]"
    print "\t "
    print "\t Example: "
    print "\t    python ./CTSlab.py -g virt1 --stack cs -r --stonith ssh --schema pacemaker-1.0 500"

    sys.exit(status)


#
#   A little test code...
#
>>>>>>> f6dcf47e
if __name__ == '__main__':

    Environment = CtsLab(sys.argv[1:])
    NumIter = Environment["iterations"]

    # Set the signal handler
    signal.signal(15, sig_handler)
    signal.signal(10, sig_handler)

<<<<<<< HEAD
    # Create the Cluster Manager object
    if Environment["Stack"] == "heartbeat":
        cm = crm_lha(Environment)

    elif Environment["Stack"] == "openais (whitetank)":
        cm = crm_whitetank(Environment)
        
    elif Environment["Stack"] == "corosync 2.x":
        cm = crm_mcp(Environment)
        
    elif Environment["Stack"] == "corosync (cman)":
        cm = crm_cman(Environment)
        
    elif Environment["Stack"] == "corosync (plugin v1)":
        cm = crm_cs_v1(Environment)
        
    elif Environment["Stack"] == "corosync (plugin v0)":
        cm = crm_cs_v0(Environment)
=======
    # Process arguments...

    skipthis = None
    args = sys.argv[1:]
    for i in range(0, len(args)):
       if skipthis:
           skipthis = None
           continue

       elif args[i] == "-l" or args[i] == "--limit-nodes":
           skipthis = 1
           LimitNodes = int(args[i+1])

       elif args[i] == "-r" or args[i] == "--populate-resources":
           Environment["CIBResource"] = 1
           Environment["ClobberCIB"] = 1

       elif args[i] == "-L" or args[i] == "--logfile":
           skipthis = 1
           Environment["LogFileName"] = args[i+1]

       elif args[i] == "--outputfile":
           skipthis = 1
           Environment["OutputFile"] = args[i+1]

       elif args[i] == "--ip" or args[i] == "--test-ip-base":
           skipthis = 1
           Environment["IPBase"] = args[i+1]
           Environment["CIBResource"] = 1
           Environment["ClobberCIB"] = 1

       elif args[i] == "--oprofile":
           skipthis = 1
           Environment["oprofile"] = args[i+1].split(' ')

       elif args[i] == "--trunc":
           Environment["TruncateLog"] = 1

       elif args[i] == "--list-tests" or args[i] == "--list" :
           Environment["ListTests"] = 1

       elif args[i] == "--benchmark":
           Environment["benchmark"] = 1

       elif args[i] == "--bsc":
           Environment["DoBSC"] = 1
           Environment["scenario"] = "basic-sanity"

       elif args[i] == "--qarsh":
           Environment.rsh.enable_qarsh()
           rsh.enable_qarsh()

       elif args[i] == "--stonith" or args[i] == "--fencing":
           skipthis = 1
           if args[i+1] == "1" or args[i+1] == "yes":
               Environment["DoFencing"] = 1
           elif args[i+1] == "0" or args[i+1] == "no":
               Environment["DoFencing"] = 0
           elif args[i+1] == "rhcs" or args[i+1] == "xvm" or args[i+1] == "virt":
               Environment["DoStonith"] = 1
               Environment["stonith-type"] = "fence_xvm"
               Environment["stonith-params"] = "pcmk_arg_map=domain:uname,delay=0"
           elif args[i+1] == "scsi":
               Environment["DoStonith"] = 1
               Environment["stonith-type"] = "fence_scsi"
               Environment["stonith-params"] = "delay=0"
           elif args[i+1] == "ssh" or args[i+1] == "lha":
               Environment["DoStonith"] = 1
               Environment["stonith-type"] = "external/ssh"
               Environment["stonith-params"] = "hostlist=all,livedangerously=yes"
           elif args[i+1] == "north":
               Environment["DoStonith"] = 1
               Environment["stonith-type"] = "fence_apc"
               Environment["stonith-params"] = "ipaddr=north-apc,login=apc,passwd=apc,pcmk_host_map=north-01:2;north-02:3;north-03:4;north-04:5;north-05:6;north-06:7;north-07:9;north-08:10;north-09:11;north-10:12;north-11:13;north-12:14;north-13:15;north-14:18;north-15:17;north-16:19;"
           elif args[i+1] == "south":
               Environment["DoStonith"] = 1
               Environment["stonith-type"] = "fence_apc"
               Environment["stonith-params"] = "ipaddr=south-apc,login=apc,passwd=apc,pcmk_host_map=south-01:2;south-02:3;south-03:4;south-04:5;south-05:6;south-06:7;south-07:9;south-08:10;south-09:11;south-10:12;south-11:13;south-12:14;south-13:15;south-14:18;south-15:17;south-16:19;"
           elif args[i+1] == "east":
               Environment["DoStonith"] = 1
               Environment["stonith-type"] = "fence_apc"
               Environment["stonith-params"] = "ipaddr=east-apc,login=apc,passwd=apc,pcmk_host_map=east-01:2;east-02:3;east-03:4;east-04:5;east-05:6;east-06:7;east-07:9;east-08:10;east-09:11;east-10:12;east-11:13;east-12:14;east-13:15;east-14:18;east-15:17;east-16:19;"
           elif args[i+1] == "west":
               Environment["DoStonith"] = 1
               Environment["stonith-type"] = "fence_apc"
               Environment["stonith-params"] = "ipaddr=west-apc,login=apc,passwd=apc,pcmk_host_map=west-01:2;west-02:3;west-03:4;west-04:5;west-05:6;west-06:7;west-07:9;west-08:10;west-09:11;west-10:12;west-11:13;west-12:14;west-13:15;west-14:18;west-15:17;west-16:19;"
           elif args[i+1] == "openstack":
               Environment["DoStonith"] = 1
               Environment["stonith-type"] = "fence_openstack"

               print "Obtaining OpenStack credentials from the current environment"
               Environment["stonith-params"] = "region=%s,tenant=%s,auth=%s,user=%s,password=%s" % (
                   os.environ['OS_REGION_NAME'],
                   os.environ['OS_TENANT_NAME'],
                   os.environ['OS_AUTH_URL'],
                   os.environ['OS_USERNAME'],
                   os.environ['OS_PASSWORD']
                   )

           elif args[i+1] == "rhevm":
               Environment["DoStonith"] = 1
               Environment["stonith-type"] = "fence_rhevm"

               print "Obtaining RHEV-M credentials from the current environment"
               Environment["stonith-params"] = "login=%s,passwd=%s,ipaddr=%s,ipport=%s,ssl=1,shell_timeout=10" % (
                   os.environ['RHEVM_USERNAME'],
                   os.environ['RHEVM_PASSWORD'],
                   os.environ['RHEVM_SERVER'],
                   os.environ['RHEVM_PORT'],
                   )

           else:
               usage(args[i+1])

       elif args[i] == "--stonith-type":
           Environment["stonith-type"] = args[i+1]
           skipthis = 1

       elif args[i] == "--stonith-args":
           Environment["stonith-params"] = args[i+1]
           skipthis = 1

       elif args[i] == "--standby":
           skipthis = 1
           if args[i+1] == "1" or args[i+1] == "yes":
               Environment["DoStandby"] = 1
           elif args[i+1] == "0" or args[i+1] == "no":
               Environment["DoStandby"] = 0
           else:
               usage(args[i+1])

       elif args[i] == "--clobber-cib" or args[i] == "-c":
           Environment["ClobberCIB"] = 1

       elif args[i] == "--cib-filename":
           skipthis = 1
           Environment["CIBfilename"] = args[i+1]

       elif args[i] == "--xmit-loss":
           try:
               float(args[i+1])
           except ValueError:
               print ("--xmit-loss parameter should be float")
               usage(args[i+1])
           skipthis = 1
           Environment["XmitLoss"] = args[i+1]

       elif args[i] == "--recv-loss":
           try:
               float(args[i+1])
           except ValueError:
               print ("--recv-loss parameter should be float")
               usage(args[i+1])
           skipthis = 1
           Environment["RecvLoss"] = args[i+1]

       elif args[i] == "--choose":
           skipthis = 1
           Chosen.append(args[i+1])
           Environment["scenario"] = "sequence"

       elif args[i] == "--nodes":
           skipthis = 1
           node_list = args[i+1].split(' ')

       elif args[i] == "-g" or args[i] == "--group" or args[i] == "--dsh-group":
           skipthis = 1
           Environment["OutputFile"] = "%s/cluster-%s.log" % (os.environ['HOME'], args[i+1])

           dsh_file = "%s/.dsh/group/%s" % (os.environ['HOME'], args[i+1])

           # Hacks to make my life easier
           if args[i+1] == "r6":
               Environment["Stack"] = "cman"
               Environment["DoStonith"] = 1
               Environment["stonith-type"] = "fence_xvm"
               Environment["stonith-params"] = "delay=0"
               Environment["IPBase"] = " fe80::1234:56:7890:4000"

           elif args[i+1] == "virt1":
               Environment["Stack"] = "corosync"
               Environment["DoStonith"] = 1
               Environment["stonith-type"] = "fence_xvm"
               Environment["stonith-params"] = "delay=0"
               Environment["IPBase"] = " fe80::1234:56:7890:1000"

           elif args[i+1] == "east16" or args[i+1] == "nsew":
               Environment["Stack"] = "corosync"
               Environment["DoStonith"] = 1
               Environment["stonith-type"] = "fence_apc"
               Environment["stonith-params"] = "ipaddr=east-apc,login=apc,passwd=apc,pcmk_host_map=east-01:2;east-02:3;east-03:4;east-04:5;east-05:6;east-06:7;east-07:9;east-08:10;east-09:11;east-10:12;east-11:13;east-12:14;east-13:15;east-14:18;east-15:17;east-16:19;"
               Environment["IPBase"] = " fe80::1234:56:7890:2000"

               if args[i+1] == "east16":
                   # Requires newer python than available via nsew
                   Environment["IPagent"] = "Dummy"

           elif args[i+1] == "corosync8":
               Environment["Stack"] = "corosync"
               Environment["DoStonith"] = 1
               Environment["stonith-type"] = "fence_rhevm"

               print "Obtaining RHEV-M credentials from the current environment"
               Environment["stonith-params"] = "login=%s,passwd=%s,ipaddr=%s,ipport=%s,ssl=1,shell_timeout=10" % (
                   os.environ['RHEVM_USERNAME'],
                   os.environ['RHEVM_PASSWORD'],
                   os.environ['RHEVM_SERVER'],
                   os.environ['RHEVM_PORT'],
                   )
               Environment["IPBase"] = " fe80::1234:56:7890:3000"

           if os.path.isfile(dsh_file):
               node_list = []
               f = open(dsh_file, 'r')
               for line in f:
                   l = line.strip().rstrip()
                   if not l.startswith('#'):
                       node_list.append(l)
               f.close()

           else:
               print("Unknown DSH group: %s" % args[i+1])

       elif args[i] == "--syslog-facility" or args[i] == "--facility":
           skipthis = 1
           Environment["SyslogFacility"] = args[i+1]

       elif args[i] == "--seed":
           skipthis = 1
           Environment.SeedRandom(args[i+1])

       elif args[i] == "--warn-inactive":
           Environment["warn-inactive"] = 1

       elif args[i] == "--schema":
           skipthis = 1
           Environment["Schema"] = args[i+1]

       elif args[i] == "--ais":
           Environment["Stack"] = "openais"

       elif args[i] == "--at-boot" or args[i] == "--cluster-starts-at-boot":
           skipthis = 1
           if args[i+1] == "1" or args[i+1] == "yes":
               Environment["at-boot"] = 1
           elif args[i+1] == "0" or args[i+1] == "no":
               Environment["at-boot"] = 0
           else:
               usage(args[i+1])

       elif args[i] == "--heartbeat" or args[i] == "--lha":
           Environment["Stack"] = "heartbeat"

       elif args[i] == "--hae":
           Environment["Stack"] = "openais"
           Environment["Schema"] = "hae"

       elif args[i] == "--stack":
           if args[i+1] == "fedora" or args[i+1] == "fedora-17" or args[i+1] == "fedora-18":
               Environment["Stack"] = "corosync"
           elif args[i+1] == "rhel-6":
               Environment["Stack"] = "cman"
           elif args[i+1] == "rhel-7":
               Environment["Stack"] = "corosync"
           else:
               Environment["Stack"] = args[i+1]
           skipthis = 1

       elif args[i] == "--once":
           Environment["scenario"] = "all-once"

       elif args[i] == "--boot":
           Environment["scenario"] = "boot"

       elif args[i] == "--valgrind-tests":
           Environment["valgrind-tests"] = 1

       elif args[i] == "--no-loop-tests":
           Environment["loop-tests"] = 0

       elif args[i] == "--loop-minutes":
           skipthis = 1
           try:
               Environment["loop-minutes"] = int(args[i+1])
           except ValueError:
               usage(args[i])

       elif args[i] == "--no-unsafe-tests":
           Environment["unsafe-tests"] = 0

       elif args[i] == "--experimental-tests":
           Environment["experimental-tests"] = 1

       elif args[i] == "--container-tests":
           Environment["container-tests"] = 1

       elif args[i] == "--set":
           skipthis = 1
           (name, value) = args[i+1].split('=')
           Environment[name] = value
           print "Setting %s = %s" % (name, value)

       elif args[i] == "--":
           break

       else:
           try:
               NumIter = int(args[i])
           except ValueError:
               usage(args[i])

    if Environment["DoBSC"]:
        NumIter = 2
        LimitNodes = 1
        Chosen.append("AddResource")
        Environment["ClobberCIB"]  = 1
        Environment["CIBResource"] = 0
        Environment["logger"].append(FileLog(Environment, Environment["LogFileName"]))

    elif Environment["OutputFile"]:
        Environment["logger"].append(FileLog(Environment, Environment["OutputFile"]))

    elif Environment["SyslogFacility"]:
        Environment["logger"].append(SysLog(Environment))

    if Environment["Stack"] == "heartbeat" or Environment["Stack"] == "lha":
        Environment["Stack"]    = "heartbeat"
        Environment['CMclass']  = crm_lha

    elif Environment["Stack"] == "openais" or Environment["Stack"] == "ais"  or Environment["Stack"] == "whitetank":
        Environment["Stack"]    = "openais (whitetank)"
        Environment['CMclass']  = crm_whitetank
        Environment["use_logd"] = 0

    elif Environment["Stack"] == "corosync" or Environment["Stack"] == "cs" or Environment["Stack"] == "mcp":
        Environment["Stack"]    = "corosync 2.x"
        Environment['CMclass']  = crm_mcp
        Environment["use_logd"] = 0

    elif Environment["Stack"] == "cman":
        Environment["Stack"]    = "corosync (cman)"
        Environment['CMclass']  = crm_cman
        Environment["use_logd"] = 0

    elif Environment["Stack"] == "v1":
        Environment["Stack"]    = "corosync (plugin v1)"
        Environment['CMclass']  = crm_cs_v1
        Environment["use_logd"] = 0

    elif Environment["Stack"] == "v0":
        Environment["Stack"]    = "corosync (plugin v0)"
        Environment['CMclass']  = crm_cs_v0
        Environment["use_logd"] = 0

>>>>>>> f6dcf47e
    else:
        LogFactory().log("Unknown stack: "+Environment["stack"])
        sys.exit(1)

<<<<<<< HEAD
    if Environment["TruncateLog"] == 1:
=======
    if LimitNodes > 0:
        if len(node_list) > LimitNodes:
            print("Limiting the number of nodes configured=%d (max=%d)"
                  % (len(node_list), LimitNodes))
            while len(node_list) > LimitNodes:
                node_list.pop(len(node_list)-1)

    Environment["nodes"] = []
    for n in node_list:
       if len(n.strip()):
           Environment["nodes"].append(n.strip())

    discover = random.Random().choice(Environment["nodes"])
    Environment["have_systemd"] = not rsh(discover, "systemctl list-units")

    # Detect syslog variant
    if not Environment.has_key("syslogd") or not Environment["syslogd"]:
        if Environment["have_systemd"]:
            # Systemd
            Environment["syslogd"] = rsh(discover, "systemctl list-units | grep syslog.*\.service.*active.*running | sed 's:.service.*::'", stdout=1).strip()
        else:
            # SYS-V
            Environment["syslogd"] = rsh(discover, "chkconfig --list | grep syslog.*on | awk '{print $1}' | head -n 1", stdout=1).strip()

        if not Environment.has_key("syslogd") or not Environment["syslogd"]:
            # default
            Environment["syslogd"] = "rsyslog"

    # Detect if the cluster starts at boot
    if not Environment.has_key("at-boot"):
        atboot = 0

        if Environment["have_systemd"]:
            # Systemd
            atboot = atboot or not rsh(discover, "systemctl is-enabled heartbeat.service")
            atboot = atboot or not rsh(discover, "systemctl is-enabled corosync.service")
            atboot = atboot or not rsh(discover, "systemctl is-enabled pacemaker.service")
        else:
            # SYS-V
            atboot = atboot or not rsh(discover, "chkconfig --list | grep -e corosync.*on -e heartbeat.*on -e pacemaker.*on")

        Environment["at-boot"] = atboot

    # Try to determinw an offset for IPaddr resources
    if Environment["CIBResource"] and not Environment.has_key("IPBase"):
        network = rsh(discover, "ip addr | grep inet | grep -v -e link -e inet6 -e '/32' -e ' lo' | awk '{print $2}'", stdout=1).strip()
        Environment["IPBase"] = rsh(discover, "nmap -sn -n %s | grep 'scan report' | awk '{print $NF}' | sed 's:(::' | sed 's:)::' | sort -V | tail -n 1" % network, stdout=1).strip()
        if not Environment["IPBase"]:
            Environment["IPBase"] = " fe80::1234:56:7890:1000"
            Environment.log("Could not determine an offset for IPaddr resources.  Perhaps nmap is not installed on the nodes.")
            Environment.log("Defaulting to '%s', use --test-ip-base to override" % Environment["IPBase"])

        elif int(Environment["IPBase"].split('.')[3]) >= 240:
            Environment.log("Could not determine an offset for IPaddr resources. Upper bound is too high: %s %s"
                            % (Environment["IPBase"], Environment["IPBase"].split('.')[3]))
            Environment["IPBase"] = " fe80::1234:56:7890:1000"
            Environment.log("Defaulting to '%s', use --test-ip-base to override" % Environment["IPBase"])

    # Create the Cluster Manager object
    cm = Environment['CMclass'](Environment)
    if TruncateLog:
>>>>>>> f6dcf47e
        Environment.log("Truncating %s" % LogFile)
        lf = open(LogFile, "w");
        if lf != None:
            lf.truncate(0)
            lf.close()

    Audits = AuditList(cm)

    if Environment["ListTests"] == 1:
        Tests = TestList(cm, Audits)
        Environment.log("Total %d tests"%len(Tests))
        for test in Tests :
            Environment.log(str(test.name));
        sys.exit(0)

    if len(Environment["tests"]) == 0:
        Tests = TestList(cm, Audits)

    else:
        for TestCase in Environment["tests"]:
           match = None

           for test in TestList(cm, Audits):
               if test.name == TestCase:
                   match = test

           if not match:
               usage("--choose: No applicable/valid tests chosen")
           else:
               Tests.append(match)

    # Scenario selection
    if Environment["scenario"] == "basic-sanity":
        scenario = RandomTests(cm, [ BasicSanityCheck(Environment) ], Audits, Tests)

    elif Environment["scenario"] == "all-once":
        NumIter = len(Tests)
        scenario = AllOnce(
            cm, [ BootCluster(Environment), PacketLoss(Environment) ], Audits, Tests)
    elif Environment["scenario"] == "sequence":
        scenario = Sequence(
            cm, [ BootCluster(Environment), PacketLoss(Environment) ], Audits, Tests)
    elif Environment["scenario"] == "boot":
        scenario = Boot(cm, [ LeaveBooted(Environment)], Audits, [])
    else:
        scenario = RandomTests(
            cm, [ BootCluster(Environment), PacketLoss(Environment) ], Audits, Tests)

    LogFactory().log(">>>>>>>>>>>>>>>> BEGINNING " + repr(NumIter) + " TESTS ")
    LogFactory().log("Stack:                  %s (%s)" % (Environment["Stack"], Environment["Name"]))
    LogFactory().log("Schema:                 %s" % Environment["Schema"])
    LogFactory().log("Scenario:               %s" % scenario.__doc__)
    LogFactory().log("CTS Master:             %s" % Environment["cts-master"])
    LogFactory().log("CTS Logfile:            %s" % Environment["OutputFile"])
    LogFactory().log("Random Seed:            %s" % Environment["RandSeed"])
    LogFactory().log("Syslog variant:         %s" % Environment["syslogd"].strip())
    LogFactory().log("System log files:       %s" % Environment["LogFileName"])
#    Environment.log(" ")
    if Environment.has_key("IPBase"):
<<<<<<< HEAD
        LogFactory().log("Base IP for resources:  %s" % Environment["IPBase"])
    LogFactory().log("Cluster starts at boot: %d" % Environment["at-boot"])
=======
        Environment.log("Base IP for resources:  %s" % Environment["IPBase"])
    Environment.log("Cluster starts at boot: %d" % Environment["at-boot"])
>>>>>>> f6dcf47e

    Environment.dump()
    rc = Environment.run(scenario, NumIter)
    sys.exit(rc)<|MERGE_RESOLUTION|>--- conflicted
+++ resolved
@@ -56,13 +56,7 @@
 cm = None
 scenario = None
 
-<<<<<<< HEAD
 LogFactory().add_stderr()
-
-=======
-
-# Not really used, the handler in
->>>>>>> f6dcf47e
 def sig_handler(signum, frame) :
     LogFactory().log("Interrupted by signal %d"%signum)
     if scenario: scenario.summarize()
@@ -70,112 +64,6 @@
         if scenario: scenario.TearDown()
         sys.exit(1)
 
-<<<<<<< HEAD
-=======
-
-class LabEnvironment(CtsLab):
-
-    def __init__(self):
-        CtsLab.__init__(self)
-
-        #  Get a random seed for the random number generator.
-        self["IPagent"] = "IPaddr2"
-        self["DoStandby"] = 1
-        self["DoFencing"] = 1
-        self["XmitLoss"] = "0.0"
-        self["RecvLoss"] = "0.0"
-        self["ClobberCIB"] = 0
-        self["CIBfilename"] = None
-        self["CIBResource"] = 0
-        self["DoBSC"]    = 0
-        self["use_logd"] = 0
-        self["oprofile"] = []
-        self["warn-inactive"] = 0
-        self["ListTests"] = 0
-        self["benchmark"] = 0
-        self["Schema"] = "pacemaker-1.0"
-        self["Stack"] = "openais"
-        self["stonith-type"] = "external/ssh"
-        self["stonith-params"] = "hostlist=all,livedangerously=yes"
-        self["logger"] = ([StdErrLog(self)])
-        self["loop-minutes"] = 60
-        self["valgrind-prefix"] = None
-        self["valgrind-procs"] = "cib crmd attrd pengine stonith-ng"
-        self["valgrind-opts"] = """--leak-check=full --show-reachable=yes --trace-children=no --num-callers=25 --gen-suppressions=all --suppressions="""+CTSvars.CTS_home+"""/cts.supp"""
-        #self["valgrind-opts"] = """--trace-children=no --num-callers=25 --gen-suppressions=all --suppressions="""+CTSvars.CTS_home+"""/cts.supp"""
-
-        self["experimental-tests"] = 0
-        self["container-tests"] = 0
-        self["valgrind-tests"] = 0
-        self["unsafe-tests"] = 1
-        self["loop-tests"] = 1
-        self["scenario"] = "random"
-        self["stats"] = 0
-
-        master = socket.gethostname()
-
-        # Use the IP where possible to avoid name lookup failures
-        for ip in socket.gethostbyname_ex(master)[2]:
-            if ip != "127.0.0.1":
-                master = ip
-                break;
-        self["cts-master"] = master
-
-
-def usage(arg, status=1):
-    print "Illegal argument " + arg
-    print "usage: " + sys.argv[0] + " [options] number-of-iterations"
-    print "\nCommon options: "
-    print "\t [--nodes 'node list']        list of cluster nodes separated by whitespace"
-    print "\t [--group | -g 'name']        use the nodes listed in the named DSH group (~/.dsh/groups/$name)"
-    print "\t [--limit-nodes max]          only use the first 'max' cluster nodes supplied with --nodes"
-    print "\t [--stack (v0|v1|cman|corosync|heartbeat|openais)]    which cluster stack is installed"
-    print "\t [--list-tests]               list the valid tests"
-    print "\t [--benchmark]                add the timing information"
-    print "\t "
-    print "Options that CTS will usually auto-detect correctly: "
-    print "\t [--logfile path]             where should the test software look for logs from cluster nodes"
-    print "\t [--syslog-facility name]     which syslog facility should the test software log to"
-    print "\t [--at-boot (1|0)]            does the cluster software start at boot time"
-    print "\t [--test-ip-base ip]          offset for generated IP address resources"
-    print "\t "
-    print "Options for release testing: "
-    print "\t [--populate-resources | -r]  generate a sample configuration"
-    print "\t [--choose name]              run only the named test"
-    print "\t [--stonith (1 | 0 | yes | no | rhcs | ssh)]"
-    print "\t [--once]                     run all valid tests once"
-    print "\t "
-    print "Additional (less common) options: "
-    print "\t [--clobber-cib | -c ]        erase any existing configuration"
-    print "\t [--outputfile path]          optional location for the test software to write logs to"
-    print "\t [--trunc]                    truncate logfile before starting"
-    print "\t [--xmit-loss lost-rate(0.0-1.0)]"
-    print "\t [--recv-loss lost-rate(0.0-1.0)]"
-    print "\t [--standby (1 | 0 | yes | no)]"
-    print "\t [--fencing (1 | 0 | yes | no | rhcs | lha | openstack )]"
-    print "\t [--stonith-type type]"
-    print "\t [--stonith-args name=value]"
-    print "\t [--bsc]"
-    print "\t [--no-loop-tests]            dont run looping/time-based tests"
-    print "\t [--no-unsafe-tests]          dont run tests that are unsafe for use with ocfs2/drbd"
-    print "\t [--valgrind-tests]           include tests using valgrind"
-    print "\t [--experimental-tests]       include experimental tests"
-    print "\t [--container-tests]          include pacemaker_remote tests that run in lxc container resources"
-    print "\t [--oprofile 'node list']     list of cluster nodes to run oprofile on]"
-    print "\t [--qarsh]                    use the QARSH backdoor to access nodes instead of SSH"
-    print "\t [--seed random_seed]"
-    print "\t [--set option=value]"
-    print "\t "
-    print "\t Example: "
-    print "\t    python ./CTSlab.py -g virt1 --stack cs -r --stonith ssh --schema pacemaker-1.0 500"
-
-    sys.exit(status)
-
-
-#
-#   A little test code...
-#
->>>>>>> f6dcf47e
 if __name__ == '__main__':
 
     Environment = CtsLab(sys.argv[1:])
@@ -185,7 +73,6 @@
     signal.signal(15, sig_handler)
     signal.signal(10, sig_handler)
 
-<<<<<<< HEAD
     # Create the Cluster Manager object
     if Environment["Stack"] == "heartbeat":
         cm = crm_lha(Environment)
@@ -204,431 +91,11 @@
         
     elif Environment["Stack"] == "corosync (plugin v0)":
         cm = crm_cs_v0(Environment)
-=======
-    # Process arguments...
-
-    skipthis = None
-    args = sys.argv[1:]
-    for i in range(0, len(args)):
-       if skipthis:
-           skipthis = None
-           continue
-
-       elif args[i] == "-l" or args[i] == "--limit-nodes":
-           skipthis = 1
-           LimitNodes = int(args[i+1])
-
-       elif args[i] == "-r" or args[i] == "--populate-resources":
-           Environment["CIBResource"] = 1
-           Environment["ClobberCIB"] = 1
-
-       elif args[i] == "-L" or args[i] == "--logfile":
-           skipthis = 1
-           Environment["LogFileName"] = args[i+1]
-
-       elif args[i] == "--outputfile":
-           skipthis = 1
-           Environment["OutputFile"] = args[i+1]
-
-       elif args[i] == "--ip" or args[i] == "--test-ip-base":
-           skipthis = 1
-           Environment["IPBase"] = args[i+1]
-           Environment["CIBResource"] = 1
-           Environment["ClobberCIB"] = 1
-
-       elif args[i] == "--oprofile":
-           skipthis = 1
-           Environment["oprofile"] = args[i+1].split(' ')
-
-       elif args[i] == "--trunc":
-           Environment["TruncateLog"] = 1
-
-       elif args[i] == "--list-tests" or args[i] == "--list" :
-           Environment["ListTests"] = 1
-
-       elif args[i] == "--benchmark":
-           Environment["benchmark"] = 1
-
-       elif args[i] == "--bsc":
-           Environment["DoBSC"] = 1
-           Environment["scenario"] = "basic-sanity"
-
-       elif args[i] == "--qarsh":
-           Environment.rsh.enable_qarsh()
-           rsh.enable_qarsh()
-
-       elif args[i] == "--stonith" or args[i] == "--fencing":
-           skipthis = 1
-           if args[i+1] == "1" or args[i+1] == "yes":
-               Environment["DoFencing"] = 1
-           elif args[i+1] == "0" or args[i+1] == "no":
-               Environment["DoFencing"] = 0
-           elif args[i+1] == "rhcs" or args[i+1] == "xvm" or args[i+1] == "virt":
-               Environment["DoStonith"] = 1
-               Environment["stonith-type"] = "fence_xvm"
-               Environment["stonith-params"] = "pcmk_arg_map=domain:uname,delay=0"
-           elif args[i+1] == "scsi":
-               Environment["DoStonith"] = 1
-               Environment["stonith-type"] = "fence_scsi"
-               Environment["stonith-params"] = "delay=0"
-           elif args[i+1] == "ssh" or args[i+1] == "lha":
-               Environment["DoStonith"] = 1
-               Environment["stonith-type"] = "external/ssh"
-               Environment["stonith-params"] = "hostlist=all,livedangerously=yes"
-           elif args[i+1] == "north":
-               Environment["DoStonith"] = 1
-               Environment["stonith-type"] = "fence_apc"
-               Environment["stonith-params"] = "ipaddr=north-apc,login=apc,passwd=apc,pcmk_host_map=north-01:2;north-02:3;north-03:4;north-04:5;north-05:6;north-06:7;north-07:9;north-08:10;north-09:11;north-10:12;north-11:13;north-12:14;north-13:15;north-14:18;north-15:17;north-16:19;"
-           elif args[i+1] == "south":
-               Environment["DoStonith"] = 1
-               Environment["stonith-type"] = "fence_apc"
-               Environment["stonith-params"] = "ipaddr=south-apc,login=apc,passwd=apc,pcmk_host_map=south-01:2;south-02:3;south-03:4;south-04:5;south-05:6;south-06:7;south-07:9;south-08:10;south-09:11;south-10:12;south-11:13;south-12:14;south-13:15;south-14:18;south-15:17;south-16:19;"
-           elif args[i+1] == "east":
-               Environment["DoStonith"] = 1
-               Environment["stonith-type"] = "fence_apc"
-               Environment["stonith-params"] = "ipaddr=east-apc,login=apc,passwd=apc,pcmk_host_map=east-01:2;east-02:3;east-03:4;east-04:5;east-05:6;east-06:7;east-07:9;east-08:10;east-09:11;east-10:12;east-11:13;east-12:14;east-13:15;east-14:18;east-15:17;east-16:19;"
-           elif args[i+1] == "west":
-               Environment["DoStonith"] = 1
-               Environment["stonith-type"] = "fence_apc"
-               Environment["stonith-params"] = "ipaddr=west-apc,login=apc,passwd=apc,pcmk_host_map=west-01:2;west-02:3;west-03:4;west-04:5;west-05:6;west-06:7;west-07:9;west-08:10;west-09:11;west-10:12;west-11:13;west-12:14;west-13:15;west-14:18;west-15:17;west-16:19;"
-           elif args[i+1] == "openstack":
-               Environment["DoStonith"] = 1
-               Environment["stonith-type"] = "fence_openstack"
-
-               print "Obtaining OpenStack credentials from the current environment"
-               Environment["stonith-params"] = "region=%s,tenant=%s,auth=%s,user=%s,password=%s" % (
-                   os.environ['OS_REGION_NAME'],
-                   os.environ['OS_TENANT_NAME'],
-                   os.environ['OS_AUTH_URL'],
-                   os.environ['OS_USERNAME'],
-                   os.environ['OS_PASSWORD']
-                   )
-
-           elif args[i+1] == "rhevm":
-               Environment["DoStonith"] = 1
-               Environment["stonith-type"] = "fence_rhevm"
-
-               print "Obtaining RHEV-M credentials from the current environment"
-               Environment["stonith-params"] = "login=%s,passwd=%s,ipaddr=%s,ipport=%s,ssl=1,shell_timeout=10" % (
-                   os.environ['RHEVM_USERNAME'],
-                   os.environ['RHEVM_PASSWORD'],
-                   os.environ['RHEVM_SERVER'],
-                   os.environ['RHEVM_PORT'],
-                   )
-
-           else:
-               usage(args[i+1])
-
-       elif args[i] == "--stonith-type":
-           Environment["stonith-type"] = args[i+1]
-           skipthis = 1
-
-       elif args[i] == "--stonith-args":
-           Environment["stonith-params"] = args[i+1]
-           skipthis = 1
-
-       elif args[i] == "--standby":
-           skipthis = 1
-           if args[i+1] == "1" or args[i+1] == "yes":
-               Environment["DoStandby"] = 1
-           elif args[i+1] == "0" or args[i+1] == "no":
-               Environment["DoStandby"] = 0
-           else:
-               usage(args[i+1])
-
-       elif args[i] == "--clobber-cib" or args[i] == "-c":
-           Environment["ClobberCIB"] = 1
-
-       elif args[i] == "--cib-filename":
-           skipthis = 1
-           Environment["CIBfilename"] = args[i+1]
-
-       elif args[i] == "--xmit-loss":
-           try:
-               float(args[i+1])
-           except ValueError:
-               print ("--xmit-loss parameter should be float")
-               usage(args[i+1])
-           skipthis = 1
-           Environment["XmitLoss"] = args[i+1]
-
-       elif args[i] == "--recv-loss":
-           try:
-               float(args[i+1])
-           except ValueError:
-               print ("--recv-loss parameter should be float")
-               usage(args[i+1])
-           skipthis = 1
-           Environment["RecvLoss"] = args[i+1]
-
-       elif args[i] == "--choose":
-           skipthis = 1
-           Chosen.append(args[i+1])
-           Environment["scenario"] = "sequence"
-
-       elif args[i] == "--nodes":
-           skipthis = 1
-           node_list = args[i+1].split(' ')
-
-       elif args[i] == "-g" or args[i] == "--group" or args[i] == "--dsh-group":
-           skipthis = 1
-           Environment["OutputFile"] = "%s/cluster-%s.log" % (os.environ['HOME'], args[i+1])
-
-           dsh_file = "%s/.dsh/group/%s" % (os.environ['HOME'], args[i+1])
-
-           # Hacks to make my life easier
-           if args[i+1] == "r6":
-               Environment["Stack"] = "cman"
-               Environment["DoStonith"] = 1
-               Environment["stonith-type"] = "fence_xvm"
-               Environment["stonith-params"] = "delay=0"
-               Environment["IPBase"] = " fe80::1234:56:7890:4000"
-
-           elif args[i+1] == "virt1":
-               Environment["Stack"] = "corosync"
-               Environment["DoStonith"] = 1
-               Environment["stonith-type"] = "fence_xvm"
-               Environment["stonith-params"] = "delay=0"
-               Environment["IPBase"] = " fe80::1234:56:7890:1000"
-
-           elif args[i+1] == "east16" or args[i+1] == "nsew":
-               Environment["Stack"] = "corosync"
-               Environment["DoStonith"] = 1
-               Environment["stonith-type"] = "fence_apc"
-               Environment["stonith-params"] = "ipaddr=east-apc,login=apc,passwd=apc,pcmk_host_map=east-01:2;east-02:3;east-03:4;east-04:5;east-05:6;east-06:7;east-07:9;east-08:10;east-09:11;east-10:12;east-11:13;east-12:14;east-13:15;east-14:18;east-15:17;east-16:19;"
-               Environment["IPBase"] = " fe80::1234:56:7890:2000"
-
-               if args[i+1] == "east16":
-                   # Requires newer python than available via nsew
-                   Environment["IPagent"] = "Dummy"
-
-           elif args[i+1] == "corosync8":
-               Environment["Stack"] = "corosync"
-               Environment["DoStonith"] = 1
-               Environment["stonith-type"] = "fence_rhevm"
-
-               print "Obtaining RHEV-M credentials from the current environment"
-               Environment["stonith-params"] = "login=%s,passwd=%s,ipaddr=%s,ipport=%s,ssl=1,shell_timeout=10" % (
-                   os.environ['RHEVM_USERNAME'],
-                   os.environ['RHEVM_PASSWORD'],
-                   os.environ['RHEVM_SERVER'],
-                   os.environ['RHEVM_PORT'],
-                   )
-               Environment["IPBase"] = " fe80::1234:56:7890:3000"
-
-           if os.path.isfile(dsh_file):
-               node_list = []
-               f = open(dsh_file, 'r')
-               for line in f:
-                   l = line.strip().rstrip()
-                   if not l.startswith('#'):
-                       node_list.append(l)
-               f.close()
-
-           else:
-               print("Unknown DSH group: %s" % args[i+1])
-
-       elif args[i] == "--syslog-facility" or args[i] == "--facility":
-           skipthis = 1
-           Environment["SyslogFacility"] = args[i+1]
-
-       elif args[i] == "--seed":
-           skipthis = 1
-           Environment.SeedRandom(args[i+1])
-
-       elif args[i] == "--warn-inactive":
-           Environment["warn-inactive"] = 1
-
-       elif args[i] == "--schema":
-           skipthis = 1
-           Environment["Schema"] = args[i+1]
-
-       elif args[i] == "--ais":
-           Environment["Stack"] = "openais"
-
-       elif args[i] == "--at-boot" or args[i] == "--cluster-starts-at-boot":
-           skipthis = 1
-           if args[i+1] == "1" or args[i+1] == "yes":
-               Environment["at-boot"] = 1
-           elif args[i+1] == "0" or args[i+1] == "no":
-               Environment["at-boot"] = 0
-           else:
-               usage(args[i+1])
-
-       elif args[i] == "--heartbeat" or args[i] == "--lha":
-           Environment["Stack"] = "heartbeat"
-
-       elif args[i] == "--hae":
-           Environment["Stack"] = "openais"
-           Environment["Schema"] = "hae"
-
-       elif args[i] == "--stack":
-           if args[i+1] == "fedora" or args[i+1] == "fedora-17" or args[i+1] == "fedora-18":
-               Environment["Stack"] = "corosync"
-           elif args[i+1] == "rhel-6":
-               Environment["Stack"] = "cman"
-           elif args[i+1] == "rhel-7":
-               Environment["Stack"] = "corosync"
-           else:
-               Environment["Stack"] = args[i+1]
-           skipthis = 1
-
-       elif args[i] == "--once":
-           Environment["scenario"] = "all-once"
-
-       elif args[i] == "--boot":
-           Environment["scenario"] = "boot"
-
-       elif args[i] == "--valgrind-tests":
-           Environment["valgrind-tests"] = 1
-
-       elif args[i] == "--no-loop-tests":
-           Environment["loop-tests"] = 0
-
-       elif args[i] == "--loop-minutes":
-           skipthis = 1
-           try:
-               Environment["loop-minutes"] = int(args[i+1])
-           except ValueError:
-               usage(args[i])
-
-       elif args[i] == "--no-unsafe-tests":
-           Environment["unsafe-tests"] = 0
-
-       elif args[i] == "--experimental-tests":
-           Environment["experimental-tests"] = 1
-
-       elif args[i] == "--container-tests":
-           Environment["container-tests"] = 1
-
-       elif args[i] == "--set":
-           skipthis = 1
-           (name, value) = args[i+1].split('=')
-           Environment[name] = value
-           print "Setting %s = %s" % (name, value)
-
-       elif args[i] == "--":
-           break
-
-       else:
-           try:
-               NumIter = int(args[i])
-           except ValueError:
-               usage(args[i])
-
-    if Environment["DoBSC"]:
-        NumIter = 2
-        LimitNodes = 1
-        Chosen.append("AddResource")
-        Environment["ClobberCIB"]  = 1
-        Environment["CIBResource"] = 0
-        Environment["logger"].append(FileLog(Environment, Environment["LogFileName"]))
-
-    elif Environment["OutputFile"]:
-        Environment["logger"].append(FileLog(Environment, Environment["OutputFile"]))
-
-    elif Environment["SyslogFacility"]:
-        Environment["logger"].append(SysLog(Environment))
-
-    if Environment["Stack"] == "heartbeat" or Environment["Stack"] == "lha":
-        Environment["Stack"]    = "heartbeat"
-        Environment['CMclass']  = crm_lha
-
-    elif Environment["Stack"] == "openais" or Environment["Stack"] == "ais"  or Environment["Stack"] == "whitetank":
-        Environment["Stack"]    = "openais (whitetank)"
-        Environment['CMclass']  = crm_whitetank
-        Environment["use_logd"] = 0
-
-    elif Environment["Stack"] == "corosync" or Environment["Stack"] == "cs" or Environment["Stack"] == "mcp":
-        Environment["Stack"]    = "corosync 2.x"
-        Environment['CMclass']  = crm_mcp
-        Environment["use_logd"] = 0
-
-    elif Environment["Stack"] == "cman":
-        Environment["Stack"]    = "corosync (cman)"
-        Environment['CMclass']  = crm_cman
-        Environment["use_logd"] = 0
-
-    elif Environment["Stack"] == "v1":
-        Environment["Stack"]    = "corosync (plugin v1)"
-        Environment['CMclass']  = crm_cs_v1
-        Environment["use_logd"] = 0
-
-    elif Environment["Stack"] == "v0":
-        Environment["Stack"]    = "corosync (plugin v0)"
-        Environment['CMclass']  = crm_cs_v0
-        Environment["use_logd"] = 0
-
->>>>>>> f6dcf47e
     else:
         LogFactory().log("Unknown stack: "+Environment["stack"])
         sys.exit(1)
 
-<<<<<<< HEAD
     if Environment["TruncateLog"] == 1:
-=======
-    if LimitNodes > 0:
-        if len(node_list) > LimitNodes:
-            print("Limiting the number of nodes configured=%d (max=%d)"
-                  % (len(node_list), LimitNodes))
-            while len(node_list) > LimitNodes:
-                node_list.pop(len(node_list)-1)
-
-    Environment["nodes"] = []
-    for n in node_list:
-       if len(n.strip()):
-           Environment["nodes"].append(n.strip())
-
-    discover = random.Random().choice(Environment["nodes"])
-    Environment["have_systemd"] = not rsh(discover, "systemctl list-units")
-
-    # Detect syslog variant
-    if not Environment.has_key("syslogd") or not Environment["syslogd"]:
-        if Environment["have_systemd"]:
-            # Systemd
-            Environment["syslogd"] = rsh(discover, "systemctl list-units | grep syslog.*\.service.*active.*running | sed 's:.service.*::'", stdout=1).strip()
-        else:
-            # SYS-V
-            Environment["syslogd"] = rsh(discover, "chkconfig --list | grep syslog.*on | awk '{print $1}' | head -n 1", stdout=1).strip()
-
-        if not Environment.has_key("syslogd") or not Environment["syslogd"]:
-            # default
-            Environment["syslogd"] = "rsyslog"
-
-    # Detect if the cluster starts at boot
-    if not Environment.has_key("at-boot"):
-        atboot = 0
-
-        if Environment["have_systemd"]:
-            # Systemd
-            atboot = atboot or not rsh(discover, "systemctl is-enabled heartbeat.service")
-            atboot = atboot or not rsh(discover, "systemctl is-enabled corosync.service")
-            atboot = atboot or not rsh(discover, "systemctl is-enabled pacemaker.service")
-        else:
-            # SYS-V
-            atboot = atboot or not rsh(discover, "chkconfig --list | grep -e corosync.*on -e heartbeat.*on -e pacemaker.*on")
-
-        Environment["at-boot"] = atboot
-
-    # Try to determinw an offset for IPaddr resources
-    if Environment["CIBResource"] and not Environment.has_key("IPBase"):
-        network = rsh(discover, "ip addr | grep inet | grep -v -e link -e inet6 -e '/32' -e ' lo' | awk '{print $2}'", stdout=1).strip()
-        Environment["IPBase"] = rsh(discover, "nmap -sn -n %s | grep 'scan report' | awk '{print $NF}' | sed 's:(::' | sed 's:)::' | sort -V | tail -n 1" % network, stdout=1).strip()
-        if not Environment["IPBase"]:
-            Environment["IPBase"] = " fe80::1234:56:7890:1000"
-            Environment.log("Could not determine an offset for IPaddr resources.  Perhaps nmap is not installed on the nodes.")
-            Environment.log("Defaulting to '%s', use --test-ip-base to override" % Environment["IPBase"])
-
-        elif int(Environment["IPBase"].split('.')[3]) >= 240:
-            Environment.log("Could not determine an offset for IPaddr resources. Upper bound is too high: %s %s"
-                            % (Environment["IPBase"], Environment["IPBase"].split('.')[3]))
-            Environment["IPBase"] = " fe80::1234:56:7890:1000"
-            Environment.log("Defaulting to '%s', use --test-ip-base to override" % Environment["IPBase"])
-
-    # Create the Cluster Manager object
-    cm = Environment['CMclass'](Environment)
-    if TruncateLog:
->>>>>>> f6dcf47e
         Environment.log("Truncating %s" % LogFile)
         lf = open(LogFile, "w");
         if lf != None:
@@ -688,13 +155,8 @@
     LogFactory().log("System log files:       %s" % Environment["LogFileName"])
 #    Environment.log(" ")
     if Environment.has_key("IPBase"):
-<<<<<<< HEAD
         LogFactory().log("Base IP for resources:  %s" % Environment["IPBase"])
     LogFactory().log("Cluster starts at boot: %d" % Environment["at-boot"])
-=======
-        Environment.log("Base IP for resources:  %s" % Environment["IPBase"])
-    Environment.log("Cluster starts at boot: %d" % Environment["at-boot"])
->>>>>>> f6dcf47e
 
     Environment.dump()
     rc = Environment.run(scenario, NumIter)
