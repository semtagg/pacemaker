--- conflicted
+++ resolved
@@ -411,17 +411,10 @@
         action_str = "off";
     }
 
-<<<<<<< HEAD
-    if (is_set(device->flags, st_device_supports_parameter_port)) {
-        host_arg = "port";
-
-    } else if (is_set(device->flags, st_device_supports_parameter_plug)) {
-=======
     if (pcmk_is_set(device->flags, st_device_supports_parameter_port)) {
         host_arg = "port";
 
     } else if (pcmk_is_set(device->flags, st_device_supports_parameter_plug)) {
->>>>>>> b0ef36d8
         host_arg = "plug";
     }
 
@@ -915,13 +908,8 @@
     device->agent_metadata = get_agent_metadata(device->agent);
     if (device->agent_metadata) {
         read_action_metadata(device);
-<<<<<<< HEAD
-        set_bit(device->flags,
-                stonith__device_parameter_flags(device->agent_metadata));
-=======
         stonith__device_parameter_flags(&(device->flags), device->id,
                                         device->agent_metadata);
->>>>>>> b0ef36d8
     }
 
     value = g_hash_table_lookup(device->params, "nodeid");
@@ -2545,55 +2533,6 @@
     }
 }
 
-static void 
-remove_relay_op(xmlNode * request)
-{
-    xmlNode *dev = get_xpath_object("//@" F_STONITH_ACTION, request, LOG_TRACE);
-    const char *relay_op_id = NULL; 
-    const char *op_id = NULL;
-    const char *client_name = NULL;
-    const char *target = NULL; 
-    remote_fencing_op_t *relay_op = NULL; 
-
-    if (dev) { 
-        target = crm_element_value(dev, F_STONITH_TARGET); 
-    }
-
-    relay_op_id = crm_element_value(request, F_STONITH_REMOTE_OP_ID_RELAY);
-    op_id = crm_element_value(request, F_STONITH_REMOTE_OP_ID);
-    client_name = crm_element_value(request, F_STONITH_CLIENTNAME);
-
-    /* Delete RELAY operation. */
-    if (relay_op_id && target && safe_str_eq(target, stonith_our_uname)) {
-        relay_op = g_hash_table_lookup(stonith_remote_op_list, relay_op_id);
-
-        if (relay_op) {
-            GHashTableIter iter;
-            remote_fencing_op_t *list_op = NULL; 
-            g_hash_table_iter_init(&iter, stonith_remote_op_list);
-
-            /* If the operation to be deleted is registered as a duplicate, delete the registration. */
-            while (g_hash_table_iter_next(&iter, NULL, (void **)&list_op)) {
-                GListPtr dup_iter = NULL;
-                if (list_op != relay_op) {
-                    for (dup_iter = list_op->duplicates; dup_iter != NULL; dup_iter = dup_iter->next) {
-                        remote_fencing_op_t *other = dup_iter->data;
-                        if (other == relay_op) {
-                            other->duplicates = g_list_remove(other->duplicates, relay_op);
-                            break;
-                        }
-                    }
-                }
-            }
-            crm_info("Delete the relay op : %s - %s of %s for %s.(replaced by op : %s - %s of %s for %s)",
-                  relay_op->id, relay_op->action, relay_op->target, relay_op->client_name,
-                  op_id, relay_op->action, target, client_name);
-
-            g_hash_table_remove(stonith_remote_op_list, relay_op_id);
-        }
-    }
-}
-
 static int
 handle_request(pcmk__client_t *client, uint32_t id, uint32_t flags,
                xmlNode *request, const char *remote_peer)
