/*
 * Copyright (C) 2004 Andrew Beekhof <andrew@beekhof.net>
 *
 * This library is free software; you can redistribute it and/or
 * modify it under the terms of the GNU Lesser General Public
 * License as published by the Free Software Foundation; either
 * version 2.1 of the License, or (at your option) any later version.
 *
 * This library is distributed in the hope that it will be useful,
 * but WITHOUT ANY WARRANTY; without even the implied warranty of
 * MERCHANTABILITY or FITNESS FOR A PARTICULAR PURPOSE.  See the GNU
 * Lesser General Public License for more details.
 *
 * You should have received a copy of the GNU Lesser General Public
 * License along with this library; if not, write to the Free Software
 * Foundation, Inc., 51 Franklin St, Fifth Floor, Boston, MA  02110-1301  USA
 */

#include <crm_internal.h>

#include <ctype.h>

#include <crm/pengine/rules.h>
#include <crm/pengine/status.h>
#include <crm/pengine/internal.h>
#include <unpack.h>
#include <crm/msg_xml.h>

#define VARIANT_CONTAINER 1
#include "./variant.h"

void tuple_free(container_grouping_t *tuple);

static char *
next_ip(const char *last_ip)
{
    unsigned int oct1 = 0;
    unsigned int oct2 = 0;
    unsigned int oct3 = 0;
    unsigned int oct4 = 0;
    int rc = sscanf(last_ip, "%u.%u.%u.%u", &oct1, &oct2, &oct3, &oct4);

    if (rc != 4) {
        /*@ TODO check for IPv6 */
        return NULL;

    } else if (oct3 > 253) {
        return NULL;

    } else if (oct4 > 253) {
        ++oct3;
        oct4 = 1;

    } else {
        ++oct4;
    }

    return crm_strdup_printf("%u.%u.%u.%u", oct1, oct2, oct3, oct4);
}

static int
allocate_ip(container_variant_data_t *data, container_grouping_t *tuple, char *buffer, int max) 
{
    if(data->ip_range_start == NULL) {
        return 0;

    } else if(data->ip_last) {
        tuple->ipaddr = next_ip(data->ip_last);

    } else {
        tuple->ipaddr = strdup(data->ip_range_start);
    }

    data->ip_last = tuple->ipaddr;
#if 0
    return snprintf(buffer, max, " --add-host=%s-%d:%s --link %s-docker-%d:%s-link-%d",
                    data->prefix, tuple->offset, tuple->ipaddr,
                    data->prefix, tuple->offset, data->prefix, tuple->offset);
#else
    if (data->type == PE_CONTAINER_TYPE_DOCKER) {
        return snprintf(buffer, max, " --add-host=%s-%d:%s",
                        data->prefix, tuple->offset, tuple->ipaddr);
    } else if (data->type == PE_CONTAINER_TYPE_RKT) {
        return snprintf(buffer, max, " --hosts-entry=%s=%s-%d",
                        tuple->ipaddr, data->prefix, tuple->offset);
    } else {
        return 0;
    }
#endif
}

static xmlNode *
create_resource(const char *name, const char *provider, const char *kind) 
{
    xmlNode *rsc = create_xml_node(NULL, XML_CIB_TAG_RESOURCE);

    crm_xml_add(rsc, XML_ATTR_ID, name);
    crm_xml_add(rsc, XML_AGENT_ATTR_CLASS, PCMK_RESOURCE_CLASS_OCF);
    crm_xml_add(rsc, XML_AGENT_ATTR_PROVIDER, provider);
    crm_xml_add(rsc, XML_ATTR_TYPE, kind);

    return rsc;
}

/*!
 * \internal
 * \brief Check whether cluster can manage resource inside container
 *
 * \param[in] data  Container variant data
 *
 * \return TRUE if networking configuration is acceptable, FALSE otherwise
 *
 * \note The resource is manageable if an IP range or control port has been
 *       specified. If a control port is used without an IP range, replicas per
 *       host must be 1.
 */
static bool
valid_network(container_variant_data_t *data)
{
    if(data->ip_range_start) {
        return TRUE;
    }
    if(data->control_port) {
        if(data->replicas_per_host > 1) {
            pe_err("Specifying the 'control-port' for %s requires 'replicas-per-host=1'", data->prefix);
            data->replicas_per_host = 1;
            /* @TODO to be sure: clear_bit(rsc->flags, pe_rsc_unique); */
        }
        return TRUE;
    }
    return FALSE;
}

static bool
create_ip_resource(
    resource_t *parent, container_variant_data_t *data, container_grouping_t *tuple,
    pe_working_set_t * data_set) 
{
    if(data->ip_range_start) {
        char *id = NULL;
        xmlNode *xml_ip = NULL;
        xmlNode *xml_obj = NULL;

        id = crm_strdup_printf("%s-ip-%s", data->prefix, tuple->ipaddr);
        crm_xml_sanitize_id(id);
        xml_ip = create_resource(id, "heartbeat", "IPaddr2");
        free(id);

        xml_obj = create_xml_node(xml_ip, XML_TAG_ATTR_SETS);
        crm_xml_set_id(xml_obj, "%s-attributes-%d", data->prefix, tuple->offset);

        crm_create_nvpair_xml(xml_obj, NULL, "ip", tuple->ipaddr);
        if(data->host_network) {
            crm_create_nvpair_xml(xml_obj, NULL, "nic", data->host_network);
        }

        if(data->host_netmask) {
            crm_create_nvpair_xml(xml_obj, NULL,
                                  "cidr_netmask", data->host_netmask);

        } else {
            crm_create_nvpair_xml(xml_obj, NULL, "cidr_netmask", "32");
        }

        xml_obj = create_xml_node(xml_ip, "operations");
        crm_create_op_xml(xml_obj, ID(xml_ip), "monitor", "60s", NULL);

        // TODO: Other ops? Timeouts and intervals from underlying resource?

        crm_log_xml_trace(xml_ip, "Container-ip");
        if (common_unpack(xml_ip, &tuple->ip, parent, data_set) == false) {
            return FALSE;
        }

        parent->children = g_list_append(parent->children, tuple->ip);
    }
    return TRUE;
}

static bool
create_docker_resource(
    resource_t *parent, container_variant_data_t *data, container_grouping_t *tuple,
    pe_working_set_t * data_set) 
{
        int offset = 0, max = 4096;
        char *buffer = calloc(1, max+1);

        int doffset = 0, dmax = 1024;
        char *dbuffer = calloc(1, dmax+1);

        char *id = NULL;
        xmlNode *xml_docker = NULL;
        xmlNode *xml_obj = NULL;

        id = crm_strdup_printf("%s-docker-%d", data->prefix, tuple->offset);
        crm_xml_sanitize_id(id);
        xml_docker = create_resource(id, "heartbeat", "docker");
        free(id);

        xml_obj = create_xml_node(xml_docker, XML_TAG_ATTR_SETS);
        crm_xml_set_id(xml_obj, "%s-attributes-%d", data->prefix, tuple->offset);

        crm_create_nvpair_xml(xml_obj, NULL, "image", data->image);
        crm_create_nvpair_xml(xml_obj, NULL, "allow_pull", XML_BOOLEAN_TRUE);
        crm_create_nvpair_xml(xml_obj, NULL, "force_kill", XML_BOOLEAN_FALSE);
        crm_create_nvpair_xml(xml_obj, NULL, "reuse", XML_BOOLEAN_FALSE);

        offset += snprintf(buffer+offset, max-offset, " --restart=no");

        /* Set a container hostname only if we have an IP to map it to.
         * The user can set -h or --uts=host themselves if they want a nicer
         * name for logs, but this makes applications happy who need their
         * hostname to match the IP they bind to.
         */
        if (data->ip_range_start != NULL) {
            offset += snprintf(buffer+offset, max-offset, " -h %s-%d",
                               data->prefix, tuple->offset);
        }

        offset += snprintf(buffer+offset, max-offset, " -e PCMK_stderr=1");

        if(data->docker_network) {
//        offset += snprintf(buffer+offset, max-offset, " --link-local-ip=%s", tuple->ipaddr);
            offset += snprintf(buffer+offset, max-offset, " --net=%s", data->docker_network);
        }

        if(data->control_port) {
            offset += snprintf(buffer+offset, max-offset, " -e PCMK_remote_port=%s", data->control_port);
        } else {
            offset += snprintf(buffer+offset, max-offset, " -e PCMK_remote_port=%d", DEFAULT_REMOTE_PORT);
        }

        for(GListPtr pIter = data->mounts; pIter != NULL; pIter = pIter->next) {
            container_mount_t *mount = pIter->data;

            if(mount->flags) {
                char *source = crm_strdup_printf(
                    "%s/%s-%d", mount->source, data->prefix, tuple->offset);

                if(doffset > 0) {
                    doffset += snprintf(dbuffer+doffset, dmax-doffset, ",");
                }
                doffset += snprintf(dbuffer+doffset, dmax-doffset, "%s", source);
                offset += snprintf(buffer+offset, max-offset, " -v %s:%s", source, mount->target);
                free(source);

            } else {
                offset += snprintf(buffer+offset, max-offset, " -v %s:%s", mount->source, mount->target);
            }
            if(mount->options) {
                offset += snprintf(buffer+offset, max-offset, ":%s", mount->options);
            }
        }

        for(GListPtr pIter = data->ports; pIter != NULL; pIter = pIter->next) {
            container_port_t *port = pIter->data;

            if(tuple->ipaddr) {
                offset += snprintf(buffer+offset, max-offset, " -p %s:%s:%s",
                                   tuple->ipaddr, port->source, port->target);
            } else if(safe_str_neq(data->docker_network, "host")) {
                // No need to do port mapping if net=host
                offset += snprintf(buffer+offset, max-offset, " -p %s:%s", port->source, port->target);
            }
        }

        if(data->docker_run_options) {
            offset += snprintf(buffer+offset, max-offset, " %s", data->docker_run_options);
        }

        if(data->docker_host_options) {
            offset += snprintf(buffer+offset, max-offset, " %s", data->docker_host_options);
        }

        crm_create_nvpair_xml(xml_obj, NULL, "run_opts", buffer);
        free(buffer);

        crm_create_nvpair_xml(xml_obj, NULL, "mount_points", dbuffer);
        free(dbuffer);

        if(tuple->child) {
            if(data->docker_run_command) {
                crm_create_nvpair_xml(xml_obj, NULL,
                                      "run_cmd", data->docker_run_command);
            } else {
                crm_create_nvpair_xml(xml_obj, NULL,
                                      "run_cmd", SBIN_DIR "/pacemaker_remoted");
            }

            /* TODO: Allow users to specify their own?
             *
             * We just want to know if the container is alive, we'll
             * monitor the child independently
             */
            crm_create_nvpair_xml(xml_obj, NULL, "monitor_cmd", "/bin/true");
        /* } else if(child && data->untrusted) {
         * Support this use-case?
         *
         * The ability to have resources started/stopped by us, but
         * unable to set attributes, etc.
         *
         * Arguably better to control API access this with ACLs like
         * "normal" remote nodes
         *
         *     crm_create_nvpair_xml(xml_obj, NULL,
         *                           "run_cmd", "/usr/libexec/pacemaker/lrmd");
         *     crm_create_nvpair_xml(xml_obj, NULL, "monitor_cmd",
         *         "/usr/libexec/pacemaker/lrmd_internal_ctl -c poke");
         */
        } else {
            if(data->docker_run_command) {
                crm_create_nvpair_xml(xml_obj, NULL,
                                      "run_cmd", data->docker_run_command);
            }

            /* TODO: Allow users to specify their own?
             *
             * We don't know what's in the container, so we just want
             * to know if it is alive
             */
            crm_create_nvpair_xml(xml_obj, NULL, "monitor_cmd", "/bin/true");
        }


        xml_obj = create_xml_node(xml_docker, "operations");
        crm_create_op_xml(xml_obj, ID(xml_docker), "monitor", "60s", NULL);

        // TODO: Other ops? Timeouts and intervals from underlying resource?
        crm_log_xml_trace(xml_docker, "Container-docker");
        if (common_unpack(xml_docker, &tuple->docker, parent, data_set) == FALSE) {
            return FALSE;
        }
        parent->children = g_list_append(parent->children, tuple->docker);
        return TRUE;
}

static bool
create_rkt_resource(
    resource_t *parent, container_variant_data_t *data, container_grouping_t *tuple,
    pe_working_set_t * data_set)
{
        int offset = 0, max = 4096;
        char *buffer = calloc(1, max+1);

        int doffset = 0, dmax = 1024;
        char *dbuffer = calloc(1, dmax+1);

        char *id = NULL;
        xmlNode *xml_docker = NULL;
        xmlNode *xml_obj = NULL;

        int volid = 0;

        id = crm_strdup_printf("%s-rkt-%d", data->prefix, tuple->offset);
        crm_xml_sanitize_id(id);
        xml_docker = create_resource(id, "heartbeat", "rkt");
        free(id);

        xml_obj = create_xml_node(xml_docker, XML_TAG_ATTR_SETS);
        crm_xml_set_id(xml_obj, "%s-attributes-%d", data->prefix, tuple->offset);

        crm_create_nvpair_xml(xml_obj, NULL, "image", data->image);
        crm_create_nvpair_xml(xml_obj, NULL, "allow_pull", "true");
        crm_create_nvpair_xml(xml_obj, NULL, "force_kill", "false");
        crm_create_nvpair_xml(xml_obj, NULL, "reuse", "false");

        /* Set a container hostname only if we have an IP to map it to.
         * The user can set -h or --uts=host themselves if they want a nicer
         * name for logs, but this makes applications happy who need their
         * hostname to match the IP they bind to.
         */
        if (data->ip_range_start != NULL) {
            offset += snprintf(buffer+offset, max-offset, " --hostname=%s-%d",
                               data->prefix, tuple->offset);
        }

        offset += snprintf(buffer+offset, max-offset, " --environment=PCMK_stderr=1");

        if(data->docker_network) {
//        offset += snprintf(buffer+offset, max-offset, " --link-local-ip=%s", tuple->ipaddr);
            offset += snprintf(buffer+offset, max-offset, " --net=%s", data->docker_network);
        }

        if(data->control_port) {
            offset += snprintf(buffer+offset, max-offset, " --environment=PCMK_remote_port=%s", data->control_port);
        } else {
            offset += snprintf(buffer+offset, max-offset, " --environment=PCMK_remote_port=%d", DEFAULT_REMOTE_PORT);
        }

        for(GListPtr pIter = data->mounts; pIter != NULL; pIter = pIter->next) {
            container_mount_t *mount = pIter->data;

            if(mount->flags) {
                char *source = crm_strdup_printf(
                    "%s/%s-%d", mount->source, data->prefix, tuple->offset);

                if(doffset > 0) {
                    doffset += snprintf(dbuffer+doffset, dmax-doffset, ",");
                }
                doffset += snprintf(dbuffer+doffset, dmax-doffset, "%s", source);
                offset += snprintf(buffer+offset, max-offset, " --volume vol%d,kind=host,source=%s", volid, source);
                if(mount->options) {
                    offset += snprintf(buffer+offset, max-offset, ",%s", mount->options);
                }
                offset += snprintf(buffer+offset, max-offset, " --mount volume=vol%d,target=%s", volid, mount->target);
                free(source);

            } else {
                offset += snprintf(buffer+offset, max-offset, " --volume vol%d,kind=host,source=%s", volid, mount->source);
                if(mount->options) {
                    offset += snprintf(buffer+offset, max-offset, ",%s", mount->options);
                }
                offset += snprintf(buffer+offset, max-offset, " --mount volume=vol%d,target=%s", volid, mount->target);
            }
            volid++;
        }

        for(GListPtr pIter = data->ports; pIter != NULL; pIter = pIter->next) {
            container_port_t *port = pIter->data;

            if(tuple->ipaddr) {
                offset += snprintf(buffer+offset, max-offset, " --port=%s:%s:%s",
                                   port->target, tuple->ipaddr, port->source);
            } else {
                offset += snprintf(buffer+offset, max-offset, " --port=%s:%s", port->target, port->source);
            }
        }

        if(data->docker_run_options) {
            offset += snprintf(buffer+offset, max-offset, " %s", data->docker_run_options);
        }

        if(data->docker_host_options) {
            offset += snprintf(buffer+offset, max-offset, " %s", data->docker_host_options);
        }

        crm_create_nvpair_xml(xml_obj, NULL, "run_opts", buffer);
        free(buffer);

        crm_create_nvpair_xml(xml_obj, NULL, "mount_points", dbuffer);
        free(dbuffer);

        if(tuple->child) {
            if(data->docker_run_command) {
                crm_create_nvpair_xml(xml_obj, NULL, "run_cmd", data->docker_run_command);
            } else {
                crm_create_nvpair_xml(xml_obj, NULL, "run_cmd", SBIN_DIR"/pacemaker_remoted");
            }

            /* TODO: Allow users to specify their own?
             *
             * We just want to know if the container is alive, we'll
             * monitor the child independently
             */
            crm_create_nvpair_xml(xml_obj, NULL, "monitor_cmd", "/bin/true");
        /* } else if(child && data->untrusted) {
         * Support this use-case?
         *
         * The ability to have resources started/stopped by us, but
         * unable to set attributes, etc.
         *
         * Arguably better to control API access this with ACLs like
         * "normal" remote nodes
         *
         *     crm_create_nvpair_xml(xml_obj, NULL,
         *                           "run_cmd", "/usr/libexec/pacemaker/lrmd");
         *     crm_create_nvpair_xml(xml_obj, NULL, "monitor_cmd",
         *         "/usr/libexec/pacemaker/lrmd_internal_ctl -c poke");
         */
        } else {
            if(data->docker_run_command) {
                crm_create_nvpair_xml(xml_obj, NULL, "run_cmd",
                                      data->docker_run_command);
            }

            /* TODO: Allow users to specify their own?
             *
             * We don't know what's in the container, so we just want
             * to know if it is alive
             */
            crm_create_nvpair_xml(xml_obj, NULL, "monitor_cmd", "/bin/true");
        }


        xml_obj = create_xml_node(xml_docker, "operations");
        crm_create_op_xml(xml_obj, ID(xml_docker), "monitor", "60s", NULL);

        // TODO: Other ops? Timeouts and intervals from underlying resource?

        crm_log_xml_trace(xml_docker, "Container-rkt");
        if (common_unpack(xml_docker, &tuple->docker, parent, data_set) == FALSE) {
            return FALSE;
        }
        parent->children = g_list_append(parent->children, tuple->docker);
        return TRUE;
}

/*!
 * \brief Ban a node from a resource's (and its children's) allowed nodes list
 *
 * \param[in,out] rsc    Resource to modify
 * \param[in]     uname  Name of node to ban
 */
static void
disallow_node(resource_t *rsc, const char *uname)
{
    gpointer match = g_hash_table_lookup(rsc->allowed_nodes, uname);

    if (match) {
        ((pe_node_t *) match)->weight = -INFINITY;
        ((pe_node_t *) match)->rsc_discover_mode = pe_discover_never;
    }
    if (rsc->children) {
        GListPtr child;

        for (child = rsc->children; child != NULL; child = child->next) {
            disallow_node((resource_t *) (child->data), uname);
        }
    }
}

static bool
create_remote_resource(
    resource_t *parent, container_variant_data_t *data, container_grouping_t *tuple,
    pe_working_set_t * data_set) 
{
    if (tuple->child && valid_network(data)) {
        GHashTableIter gIter;
        GListPtr rsc_iter = NULL;
        node_t *node = NULL;
        xmlNode *xml_remote = NULL;
        char *id = crm_strdup_printf("%s-%d", data->prefix, tuple->offset);
        char *port_s = NULL;
        const char *uname = NULL;
        const char *connect_name = NULL;

        if (remote_id_conflict(id, data_set)) {
            free(id);
            // The biggest hammer we have
            id = crm_strdup_printf("pcmk-internal-%s-remote-%d", tuple->child->id, tuple->offset);
            CRM_ASSERT(remote_id_conflict(id, data_set) == FALSE);
        }

        /* REMOTE_CONTAINER_HACK: Using "#uname" as the server name when the
         * connection does not have its own IP is a magic string that we use to
         * support nested remotes (i.e. a bundle running on a remote node).
         */
        connect_name = (tuple->ipaddr? tuple->ipaddr : "#uname");

        if (data->control_port == NULL) {
            port_s = crm_itoa(DEFAULT_REMOTE_PORT);
        }

        /* This sets tuple->docker as tuple->remote's container, which is
         * similar to what happens with guest nodes. This is how the PE knows
         * that the bundle node is fenced by recovering docker, and that
         * remote should be ordered relative to docker.
         */
        xml_remote = pe_create_remote_xml(NULL, id, tuple->docker->id,
<<<<<<< HEAD
                                          XML_BOOLEAN_FALSE, NULL, NULL,
                                          connect_name, (data->control_port?
=======
                                          NULL, NULL, "60s", NULL,
                                          NULL, connect_name,
                                          (data->control_port?
>>>>>>> 8bbce238
                                           data->control_port : port_s));
        free(port_s);

        /* Abandon our created ID, and pull the copy from the XML, because we
         * need something that will get freed during data set cleanup to use as
         * the node ID and uname.
         */
        free(id);
        id = NULL;
        uname = ID(xml_remote);

        /* Ensure a node has been created for the guest (it may have already
         * been, if it has a permanent node attribute), and ensure its weight is
         * -INFINITY so no other resources can run on it.
         */
        node = pe_find_node(data_set->nodes, uname);
        if (node == NULL) {
            node = pe_create_node(uname, uname, "remote", "-INFINITY",
                                  data_set);
        } else {
            node->weight = -INFINITY;
        }
        node->rsc_discover_mode = pe_discover_never;

        /* unpack_remote_nodes() ensures that each remote node and guest node
         * has a pe_node_t entry. Ideally, it would do the same for bundle nodes.
         * Unfortunately, a bundle has to be mostly unpacked before it's obvious
         * what nodes will be needed, so we do it just above.
         *
         * Worse, that means that the node may have been utilized while
         * unpacking other resources, without our weight correction. The most
         * likely place for this to happen is when common_unpack() calls
         * resource_location() to set a default score in symmetric clusters.
         * This adds a node *copy* to each resource's allowed nodes, and these
         * copies will have the wrong weight.
         *
         * As a hacky workaround, fix those copies here.
         *
         * @TODO Possible alternative: ensure bundles are unpacked before other
         * resources, so the weight is correct before any copies are made.
         */
        for (rsc_iter = data_set->resources; rsc_iter; rsc_iter = rsc_iter->next) {
            disallow_node((resource_t *) (rsc_iter->data), uname);
        }

        tuple->node = node_copy(node);
        tuple->node->weight = 500;
        tuple->node->rsc_discover_mode = pe_discover_exclusive;

        /* Ensure the node shows up as allowed and with the correct discovery set */
        g_hash_table_destroy(tuple->child->allowed_nodes);
        tuple->child->allowed_nodes = g_hash_table_new_full(crm_str_hash, g_str_equal, NULL, g_hash_destroy_str);
        g_hash_table_insert(tuple->child->allowed_nodes, (gpointer) tuple->node->details->id, node_copy(tuple->node));

        {
            node_t *copy = node_copy(tuple->node);
            copy->weight = -INFINITY;
            g_hash_table_insert(tuple->child->parent->allowed_nodes, (gpointer) tuple->node->details->id, copy);
        }
        crm_log_xml_trace(xml_remote, "Container-remote");
        if (common_unpack(xml_remote, &tuple->remote, parent, data_set) == FALSE) {
            return FALSE;
        }

        g_hash_table_iter_init(&gIter, tuple->remote->allowed_nodes);
        while (g_hash_table_iter_next(&gIter, NULL, (void **)&node)) {
            if(is_remote_node(node)) {
                /* Remote resources can only run on 'normal' cluster node */
                node->weight = -INFINITY;
            }
        }

        tuple->node->details->remote_rsc = tuple->remote;
        tuple->remote->container = tuple->docker; // Ensures is_container_remote_node() functions correctly immediately

        /* A bundle's #kind is closer to "container" (guest node) than the
         * "remote" set by pe_create_node().
         */
        g_hash_table_insert(tuple->node->details->attrs,
                            strdup(CRM_ATTR_KIND), strdup("container"));

        /* One effect of this is that setup_container() will add
         * tuple->remote to tuple->docker's fillers, which will make
         * rsc_contains_remote_node() true for tuple->docker.
         *
         * tuple->child does NOT get added to tuple->docker's fillers.
         * The only noticeable effect if it did would be for its fail count to
         * be taken into account when checking tuple->docker's migration
         * threshold.
         */
        parent->children = g_list_append(parent->children, tuple->remote);
    }
    return TRUE;
}

static bool
create_container(
    resource_t *parent, container_variant_data_t *data, container_grouping_t *tuple,
    pe_working_set_t * data_set)
{

    if (data->type == PE_CONTAINER_TYPE_DOCKER &&
          create_docker_resource(parent, data, tuple, data_set) == FALSE) {
        return FALSE;
    }
    if (data->type == PE_CONTAINER_TYPE_RKT &&
          create_rkt_resource(parent, data, tuple, data_set) == FALSE) {
        return FALSE;
    }

    if(create_ip_resource(parent, data, tuple, data_set) == FALSE) {
        return FALSE;
    }
    if(create_remote_resource(parent, data, tuple, data_set) == FALSE) {
        return FALSE;
    }
    if(tuple->child && tuple->ipaddr) {
        add_hash_param(tuple->child->meta, "external-ip", tuple->ipaddr);
    }

    if(tuple->remote) {
        /*
         * Allow the remote connection resource to be allocated to a
         * different node than the one on which the docker container
         * is active.
         *
         * Makes it possible to have remote nodes, running docker
         * containers with pacemaker_remoted inside in order to start
         * services inside those containers.
         */
        set_bit(tuple->remote->flags, pe_rsc_allow_remote_remotes);
    }

    return TRUE;
}

static void
mount_add(container_variant_data_t *container_data, const char *source,
          const char *target, const char *options, int flags)
{
    container_mount_t *mount = calloc(1, sizeof(container_mount_t));

    mount->source = strdup(source);
    mount->target = strdup(target);
    if (options) {
        mount->options = strdup(options);
    }
    mount->flags = flags;
    container_data->mounts = g_list_append(container_data->mounts, mount);
}

static void mount_free(container_mount_t *mount)
{
    free(mount->source);
    free(mount->target);
    free(mount->options);
    free(mount);
}

static void port_free(container_port_t *port)
{
    free(port->source);
    free(port->target);
    free(port);
}

static container_grouping_t *
tuple_for_remote(resource_t *remote) 
{
    resource_t *top = remote;
    container_variant_data_t *container_data = NULL;

    if (top == NULL) {
        return NULL;
    }

    while (top->parent != NULL) {
        top = top->parent;
    }

    get_container_variant_data(container_data, top);
    for (GListPtr gIter = container_data->tuples; gIter != NULL; gIter = gIter->next) {
        container_grouping_t *tuple = (container_grouping_t *)gIter->data;
        if(tuple->remote == remote) {
            return tuple;
        }
    }
    CRM_LOG_ASSERT(FALSE);
    return NULL;
}

bool
container_fix_remote_addr(resource_t *rsc) 
{
    const char *name;
    const char *value;
    const char *attr_list[] = {
        XML_ATTR_TYPE,
        XML_AGENT_ATTR_CLASS,
        XML_AGENT_ATTR_PROVIDER
    };
    const char *value_list[] = {
        "remote",
        PCMK_RESOURCE_CLASS_OCF,
        "pacemaker"
    };

    if(rsc == NULL) {
        return FALSE;
    }

    name = "addr";
    value = g_hash_table_lookup(rsc->parameters, name);
    if (safe_str_eq(value, "#uname") == FALSE) {
        return FALSE;
    }

    for (int lpc = 0; lpc < DIMOF(attr_list); lpc++) {
        name = attr_list[lpc];
        value = crm_element_value(rsc->xml, attr_list[lpc]);
        if (safe_str_eq(value, value_list[lpc]) == FALSE) {
            return FALSE;
        }
    }
    return TRUE;
}

const char *
container_fix_remote_addr_in(resource_t *rsc, xmlNode *xml, const char *field) 
{
    // REMOTE_CONTAINER_HACK: Allow remote nodes that start containers with pacemaker remote inside

    pe_node_t *node = NULL;
    container_grouping_t *tuple = NULL;

    if(container_fix_remote_addr(rsc) == FALSE) {
        return NULL;
    }

    tuple = tuple_for_remote(rsc);
    if(tuple == NULL) {
        return NULL;
    }

    node = tuple->docker->allocated_to;
    if(node == NULL && tuple->docker->running_on) {
        /* If it won't be running anywhere after the
         * transition, go with where it's running now.
         */
        node = tuple->docker->running_on->data;
    }

    if(node == NULL) {
        crm_trace("Cannot fix address for %s", tuple->remote->id);
        return NULL;
    }

    crm_trace("Fixing addr for %s on %s", rsc->id, node->details->uname);
    if(xml != NULL && field != NULL) {
        crm_xml_add(xml, field, node->details->uname);
    }

    return node->details->uname;
}

gboolean
container_unpack(resource_t * rsc, pe_working_set_t * data_set)
{
    const char *value = NULL;
    xmlNode *xml_obj = NULL;
    xmlNode *xml_resource = NULL;
    container_variant_data_t *container_data = NULL;

    CRM_ASSERT(rsc != NULL);
    pe_rsc_trace(rsc, "Processing resource %s...", rsc->id);

    container_data = calloc(1, sizeof(container_variant_data_t));
    rsc->variant_opaque = container_data;
    container_data->prefix = strdup(rsc->id);

    xml_obj = first_named_child(rsc->xml, "docker");
    if (xml_obj != NULL) {
        container_data->type = PE_CONTAINER_TYPE_DOCKER;
    } else {
        xml_obj = first_named_child(rsc->xml, "rkt");
        if (xml_obj != NULL) {
            container_data->type = PE_CONTAINER_TYPE_RKT;
        } else {
            return FALSE;
        }
    }

    value = crm_element_value(xml_obj, XML_RSC_ATTR_PROMOTED_MAX);
    if (value == NULL) {
        // @COMPAT deprecated since 2.0.0
        value = crm_element_value(xml_obj, "masters");
    }
    container_data->promoted_max = crm_parse_int(value, "0");
    if (container_data->promoted_max < 0) {
        pe_err("%s for %s must be nonnegative integer, using 0",
               XML_RSC_ATTR_PROMOTED_MAX, rsc->id);
        container_data->promoted_max = 0;
    }

    value = crm_element_value(xml_obj, "replicas");
    if ((value == NULL) && container_data->promoted_max) {
        container_data->replicas = container_data->promoted_max;
    } else {
        container_data->replicas = crm_parse_int(value, "1");
    }
    if (container_data->replicas < 1) {
        pe_err("'replicas' for %s must be positive integer, using 1", rsc->id);
        container_data->replicas = 1;
    }

    /*
     * Communication between containers on the same host via the
     * floating IPs only works if docker is started with:
     *   --userland-proxy=false --ip-masq=false
     */
    value = crm_element_value(xml_obj, "replicas-per-host");
    container_data->replicas_per_host = crm_parse_int(value, "1");
    if (container_data->replicas_per_host < 1) {
        pe_err("'replicas-per-host' for %s must be positive integer, using 1",
               rsc->id);
        container_data->replicas_per_host = 1;
    }
    if (container_data->replicas_per_host == 1) {
        clear_bit(rsc->flags, pe_rsc_unique);
    }

    container_data->docker_run_command = crm_element_value_copy(xml_obj, "run-command");
    container_data->docker_run_options = crm_element_value_copy(xml_obj, "options");
    container_data->image = crm_element_value_copy(xml_obj, "image");
    container_data->docker_network = crm_element_value_copy(xml_obj, "network");

    xml_obj = first_named_child(rsc->xml, "network");
    if(xml_obj) {

        container_data->ip_range_start = crm_element_value_copy(xml_obj, "ip-range-start");
        container_data->host_netmask = crm_element_value_copy(xml_obj, "host-netmask");
        container_data->host_network = crm_element_value_copy(xml_obj, "host-interface");
        container_data->control_port = crm_element_value_copy(xml_obj, "control-port");

        for (xmlNode *xml_child = __xml_first_child_element(xml_obj); xml_child != NULL;
             xml_child = __xml_next_element(xml_child)) {

            container_port_t *port = calloc(1, sizeof(container_port_t));
            port->source = crm_element_value_copy(xml_child, "port");

            if(port->source == NULL) {
                port->source = crm_element_value_copy(xml_child, "range");
            } else {
                port->target = crm_element_value_copy(xml_child, "internal-port");
            }

            if(port->source != NULL && strlen(port->source) > 0) {
                if(port->target == NULL) {
                    port->target = strdup(port->source);
                }
                container_data->ports = g_list_append(container_data->ports, port);

            } else {
                pe_err("Invalid port directive %s", ID(xml_child));
                port_free(port);
            }
        }
    }

    xml_obj = first_named_child(rsc->xml, "storage");
    for (xmlNode *xml_child = __xml_first_child_element(xml_obj); xml_child != NULL;
         xml_child = __xml_next_element(xml_child)) {

        const char *source = crm_element_value(xml_child, "source-dir");
        const char *target = crm_element_value(xml_child, "target-dir");
        const char *options = crm_element_value(xml_child, "options");
        int flags = 0;

        if (source == NULL) {
            source = crm_element_value(xml_child, "source-dir-root");
            flags = 1;
        }

        if (source && target) {
            mount_add(container_data, source, target, options, flags);
        } else {
            pe_err("Invalid mount directive %s", ID(xml_child));
        }
    }

    xml_obj = first_named_child(rsc->xml, "primitive");
    if (xml_obj && valid_network(container_data)) {
        char *value = NULL;
        xmlNode *xml_set = NULL;

        xml_resource = create_xml_node(NULL, XML_CIB_TAG_INCARNATION);

        /* @COMPAT We no longer use the <master> tag, but we need to keep it as
         * part of the resource name, so that bundles don't restart in a rolling
         * upgrade. (It also avoids needing to change regression tests.)
         */
        crm_xml_set_id(xml_resource, "%s-%s", container_data->prefix,
                      (container_data->promoted_max? "master"
                      : (const char *)xml_resource->name));

        xml_set = create_xml_node(xml_resource, XML_TAG_META_SETS);
        crm_xml_set_id(xml_set, "%s-%s-meta", container_data->prefix, xml_resource->name);

        crm_create_nvpair_xml(xml_set, NULL,
                              XML_RSC_ATTR_ORDERED, XML_BOOLEAN_TRUE);

        value = crm_itoa(container_data->replicas);
        crm_create_nvpair_xml(xml_set, NULL,
                              XML_RSC_ATTR_INCARNATION_MAX, value);
        free(value);

        value = crm_itoa(container_data->replicas_per_host);
        crm_create_nvpair_xml(xml_set, NULL,
                              XML_RSC_ATTR_INCARNATION_NODEMAX, value);
        free(value);

        crm_create_nvpair_xml(xml_set, NULL, XML_RSC_ATTR_UNIQUE,
                (container_data->replicas_per_host > 1)?
                XML_BOOLEAN_TRUE : XML_BOOLEAN_FALSE);

        if (container_data->promoted_max) {
            crm_create_nvpair_xml(xml_set, NULL,
                                  XML_RSC_ATTR_PROMOTABLE, XML_BOOLEAN_TRUE);

            value = crm_itoa(container_data->promoted_max);
            crm_create_nvpair_xml(xml_set, NULL,
                                  XML_RSC_ATTR_PROMOTED_MAX, value);
            free(value);
        }

        //crm_xml_add(xml_obj, XML_ATTR_ID, container_data->prefix);
        add_node_copy(xml_resource, xml_obj);

    } else if(xml_obj) {
        pe_err("Cannot control %s inside %s without either ip-range-start or control-port",
               rsc->id, ID(xml_obj));
        return FALSE;
    }

    if(xml_resource) {
        int lpc = 0;
        GListPtr childIter = NULL;
        resource_t *new_rsc = NULL;
        container_port_t *port = NULL;

        int offset = 0, max = 1024;
        char *buffer = NULL;

        if (common_unpack(xml_resource, &new_rsc, rsc, data_set) == FALSE) {
            pe_err("Failed unpacking resource %s", ID(rsc->xml));
            if (new_rsc != NULL && new_rsc->fns != NULL) {
                new_rsc->fns->free(new_rsc);
            }
            return FALSE;
        }

        container_data->child = new_rsc;

        /* Currently, we always map the default authentication key location
         * into the same location inside the container.
         *
         * Ideally, we would respect the host's PCMK_authkey_location, but:
         * - it may be different on different nodes;
         * - the actual connection will do extra checking to make sure the key
         *   file exists and is readable, that we can't do here on the DC
         * - tools such as crm_resource and crm_simulate may not have the same
         *   environment variables as the cluster, causing operation digests to
         *   differ
         *
         * Always using the default location inside the container is fine,
         * because we control the pacemaker_remote environment, and it avoids
         * having to pass another environment variable to the container.
         *
         * @TODO A better solution may be to have only pacemaker_remote use the
         * environment variable, and have the cluster nodes use a new
         * cluster option for key location. This would introduce the limitation
         * of the location being the same on all cluster nodes, but that's
         * reasonable.
         */
        mount_add(container_data, DEFAULT_REMOTE_KEY_LOCATION,
                  DEFAULT_REMOTE_KEY_LOCATION, NULL, 0);

        mount_add(container_data, CRM_BUNDLE_DIR, "/var/log", NULL, 1);

        port = calloc(1, sizeof(container_port_t));
        if(container_data->control_port) {
            port->source = strdup(container_data->control_port);
        } else {
            /* If we wanted to respect PCMK_remote_port, we could use
             * crm_default_remote_port() here and elsewhere in this file instead
             * of DEFAULT_REMOTE_PORT.
             *
             * However, it gains nothing, since we control both the container
             * environment and the connection resource parameters, and the user
             * can use a different port if desired by setting control-port.
             */
            port->source = crm_itoa(DEFAULT_REMOTE_PORT);
        }
        port->target = strdup(port->source);
        container_data->ports = g_list_append(container_data->ports, port);

        buffer = calloc(1, max+1);
        for(childIter = container_data->child->children; childIter != NULL; childIter = childIter->next) {
            container_grouping_t *tuple = calloc(1, sizeof(container_grouping_t));
            tuple->child = childIter->data;
            tuple->child->exclusive_discover = TRUE;
            tuple->offset = lpc++;

            // Ensure the child's notify gets set based on the underlying primitive's value
            if(is_set(tuple->child->flags, pe_rsc_notify)) {
                set_bit(container_data->child->flags, pe_rsc_notify);
            }

            offset += allocate_ip(container_data, tuple, buffer+offset, max-offset);
            container_data->tuples = g_list_append(container_data->tuples, tuple);
            container_data->attribute_target = g_hash_table_lookup(tuple->child->meta, XML_RSC_ATTR_TARGET);
        }
        container_data->docker_host_options = buffer;
        if(container_data->attribute_target) {
            g_hash_table_replace(rsc->meta, strdup(XML_RSC_ATTR_TARGET), strdup(container_data->attribute_target));
            g_hash_table_replace(container_data->child->meta, strdup(XML_RSC_ATTR_TARGET), strdup(container_data->attribute_target));
        }

    } else {
        // Just a naked container, no pacemaker-remote
        int offset = 0, max = 1024;
        char *buffer = calloc(1, max+1);

        for(int lpc = 0; lpc < container_data->replicas; lpc++) {
            container_grouping_t *tuple = calloc(1, sizeof(container_grouping_t));
            tuple->offset = lpc;
            offset += allocate_ip(container_data, tuple, buffer+offset, max-offset);
            container_data->tuples = g_list_append(container_data->tuples, tuple);
        }

        container_data->docker_host_options = buffer;
    }

    for (GListPtr gIter = container_data->tuples; gIter != NULL; gIter = gIter->next) {
        container_grouping_t *tuple = (container_grouping_t *)gIter->data;
        if (create_container(rsc, container_data, tuple, data_set) == FALSE) {
            pe_err("Failed unpacking resource %s", rsc->id);
            rsc->fns->free(rsc);
            return FALSE;
        }
    }

    if(container_data->child) {
        rsc->children = g_list_append(rsc->children, container_data->child);
    }
    return TRUE;
}

static int
tuple_rsc_active(resource_t *rsc, gboolean all)
{
    if (rsc) {
        gboolean child_active = rsc->fns->active(rsc, all);

        if (child_active && !all) {
            return TRUE;
        } else if (!child_active && all) {
            return FALSE;
        }
    }
    return -1;
}

gboolean
container_active(resource_t * rsc, gboolean all)
{
    container_variant_data_t *container_data = NULL;
    GListPtr iter = NULL;

    get_container_variant_data(container_data, rsc);
    for (iter = container_data->tuples; iter != NULL; iter = iter->next) {
        container_grouping_t *tuple = (container_grouping_t *)(iter->data);
        int rsc_active;

        rsc_active = tuple_rsc_active(tuple->ip, all);
        if (rsc_active >= 0) {
            return (gboolean) rsc_active;
        }

        rsc_active = tuple_rsc_active(tuple->child, all);
        if (rsc_active >= 0) {
            return (gboolean) rsc_active;
        }

        rsc_active = tuple_rsc_active(tuple->docker, all);
        if (rsc_active >= 0) {
            return (gboolean) rsc_active;
        }

        rsc_active = tuple_rsc_active(tuple->remote, all);
        if (rsc_active >= 0) {
            return (gboolean) rsc_active;
        }
    }

    /* If "all" is TRUE, we've already checked that no resources were inactive,
     * so return TRUE; if "all" is FALSE, we didn't find any active resources,
     * so return FALSE.
     */
    return all;
}

resource_t *
find_container_child(const char *stem, resource_t * rsc, node_t *node) 
{
    container_variant_data_t *container_data = NULL;
    resource_t *parent = uber_parent(rsc);
    CRM_ASSERT(parent->parent);

    parent = parent->parent;
    get_container_variant_data(container_data, parent);

    if (is_not_set(rsc->flags, pe_rsc_unique)) {
        for (GListPtr gIter = container_data->tuples; gIter != NULL; gIter = gIter->next) {
            container_grouping_t *tuple = (container_grouping_t *)gIter->data;

            CRM_ASSERT(tuple);
            if(tuple->node->details == node->details) {
                rsc = tuple->child;
                break;
            }
        }
    }

    if (rsc && safe_str_neq(stem, rsc->id)) {
        free(rsc->clone_name);
        rsc->clone_name = strdup(stem);
    }

    return rsc;
}

static void
print_rsc_in_list(resource_t *rsc, const char *pre_text, long options,
                  void *print_data)
{
    if (rsc != NULL) {
        if (options & pe_print_html) {
            status_print("<li>");
        }
        rsc->fns->print(rsc, pre_text, options, print_data);
        if (options & pe_print_html) {
            status_print("</li>\n");
        }
    }
}

static const char*
container_type_as_string(enum container_type t)
{
    if (t == PE_CONTAINER_TYPE_DOCKER) {
        return PE_CONTAINER_TYPE_DOCKER_S;
    } else if (t == PE_CONTAINER_TYPE_RKT) {
        return PE_CONTAINER_TYPE_RKT_S;
    } else {
        return PE_CONTAINER_TYPE_UNKNOWN_S;
    }
}

static void
container_print_xml(resource_t * rsc, const char *pre_text, long options, void *print_data)
{
    container_variant_data_t *container_data = NULL;
    char *child_text = NULL;
    CRM_CHECK(rsc != NULL, return);

    if (pre_text == NULL) {
        pre_text = "";
    }
    child_text = crm_concat(pre_text, "       ", ' ');

    get_container_variant_data(container_data, rsc);

    status_print("%s<bundle ", pre_text);
    status_print("id=\"%s\" ", rsc->id);

    // Always lowercase the container technology type for use as XML value
    status_print("type=\"");
    for (const char *c = container_type_as_string(container_data->type);
         *c; ++c) {
        status_print("%c", tolower(*c));
    }
    status_print("\" ");

    status_print("image=\"%s\" ", container_data->image);
    status_print("unique=\"%s\" ", is_set(rsc->flags, pe_rsc_unique)? "true" : "false");
    status_print("managed=\"%s\" ", is_set(rsc->flags, pe_rsc_managed) ? "true" : "false");
    status_print("failed=\"%s\" ", is_set(rsc->flags, pe_rsc_failed) ? "true" : "false");
    status_print(">\n");

    for (GListPtr gIter = container_data->tuples; gIter != NULL; gIter = gIter->next) {
        container_grouping_t *tuple = (container_grouping_t *)gIter->data;

        CRM_ASSERT(tuple);
        status_print("%s    <replica id=\"%d\">\n", pre_text, tuple->offset);
        print_rsc_in_list(tuple->ip, child_text, options, print_data);
        print_rsc_in_list(tuple->child, child_text, options, print_data);
        print_rsc_in_list(tuple->docker, child_text, options, print_data);
        print_rsc_in_list(tuple->remote, child_text, options, print_data);
        status_print("%s    </replica>\n", pre_text);
    }
    status_print("%s</bundle>\n", pre_text);
    free(child_text);
}

static void
tuple_print(container_grouping_t * tuple, const char *pre_text, long options, void *print_data)
{
    node_t *node = NULL;
    resource_t *rsc = tuple->child;

    int offset = 0;
    char buffer[LINE_MAX];

    if(rsc == NULL) {
        rsc = tuple->docker;
    }

    if(tuple->remote) {
        offset += snprintf(buffer + offset, LINE_MAX - offset, "%s", rsc_printable_id(tuple->remote));
    } else {
        offset += snprintf(buffer + offset, LINE_MAX - offset, "%s", rsc_printable_id(tuple->docker));
    }
    if(tuple->ipaddr) {
        offset += snprintf(buffer + offset, LINE_MAX - offset, " (%s)", tuple->ipaddr);
    }

    if (tuple->docker->running_on) {
        node = tuple->docker->running_on->data;
    }
    common_print(rsc, pre_text, buffer, node, options, print_data);
}

void
container_print(resource_t * rsc, const char *pre_text, long options, void *print_data)
{
    container_variant_data_t *container_data = NULL;
    char *child_text = NULL;
    CRM_CHECK(rsc != NULL, return);

    if (options & pe_print_xml) {
        container_print_xml(rsc, pre_text, options, print_data);
        return;
    }

    get_container_variant_data(container_data, rsc);

    if (pre_text == NULL) {
        pre_text = " ";
    }

    status_print("%s%s container%s: %s [%s]%s%s\n",
                 pre_text, container_type_as_string(container_data->type),
                 container_data->replicas>1?" set":"", rsc->id, container_data->image,
                 is_set(rsc->flags, pe_rsc_unique) ? " (unique)" : "",
                 is_set(rsc->flags, pe_rsc_managed) ? "" : " (unmanaged)");
    if (options & pe_print_html) {
        status_print("<br />\n<ul>\n");
    }


    for (GListPtr gIter = container_data->tuples; gIter != NULL; gIter = gIter->next) {
        container_grouping_t *tuple = (container_grouping_t *)gIter->data;

        CRM_ASSERT(tuple);
        if (options & pe_print_html) {
            status_print("<li>");
        }

        if (is_set(options, pe_print_implicit)) {
            child_text = crm_strdup_printf("     %s", pre_text);
            if(g_list_length(container_data->tuples) > 1) {
                status_print("  %sReplica[%d]\n", pre_text, tuple->offset);
            }
            if (options & pe_print_html) {
                status_print("<br />\n<ul>\n");
            }
            print_rsc_in_list(tuple->ip, child_text, options, print_data);
            print_rsc_in_list(tuple->docker, child_text, options, print_data);
            print_rsc_in_list(tuple->remote, child_text, options, print_data);
            print_rsc_in_list(tuple->child, child_text, options, print_data);
            if (options & pe_print_html) {
                status_print("</ul>\n");
            }
        } else {
            child_text = crm_strdup_printf("%s  ", pre_text);
            tuple_print(tuple, child_text, options, print_data);
        }
        free(child_text);

        if (options & pe_print_html) {
            status_print("</li>\n");
        }
    }
    if (options & pe_print_html) {
        status_print("</ul>\n");
    }
}

void
tuple_free(container_grouping_t *tuple) 
{
    if(tuple == NULL) {
        return;
    }

    if(tuple->node) {
        free(tuple->node);
        tuple->node = NULL;
    }

    if(tuple->ip) {
        free_xml(tuple->ip->xml);
        tuple->ip->xml = NULL;
        tuple->ip->fns->free(tuple->ip);
        tuple->ip = NULL;
    }
    if(tuple->docker) {
        free_xml(tuple->docker->xml);
        tuple->docker->xml = NULL;
        tuple->docker->fns->free(tuple->docker);
        tuple->docker = NULL;
    }
    if(tuple->remote) {
        free_xml(tuple->remote->xml);
        tuple->remote->xml = NULL;
        tuple->remote->fns->free(tuple->remote);
        tuple->remote = NULL;
    }
    free(tuple->ipaddr);
    free(tuple);
}

void
container_free(resource_t * rsc)
{
    container_variant_data_t *container_data = NULL;
    CRM_CHECK(rsc != NULL, return);

    get_container_variant_data(container_data, rsc);
    pe_rsc_trace(rsc, "Freeing %s", rsc->id);

    free(container_data->prefix);
    free(container_data->image);
    free(container_data->control_port);
    free(container_data->host_network);
    free(container_data->host_netmask);
    free(container_data->ip_range_start);
    free(container_data->docker_network);
    free(container_data->docker_run_options);
    free(container_data->docker_run_command);
    free(container_data->docker_host_options);

    g_list_free_full(container_data->tuples, (GDestroyNotify)tuple_free);
    g_list_free_full(container_data->mounts, (GDestroyNotify)mount_free);
    g_list_free_full(container_data->ports, (GDestroyNotify)port_free);
    g_list_free(rsc->children);

    if(container_data->child) {
        free_xml(container_data->child->xml);
        container_data->child->xml = NULL;
        container_data->child->fns->free(container_data->child);
    }
    common_free(rsc);
}

enum rsc_role_e
container_resource_state(const resource_t * rsc, gboolean current)
{
    enum rsc_role_e container_role = RSC_ROLE_UNKNOWN;
    return container_role;
}

/*!
 * \brief Get the number of configured replicas in a bundle
 *
 * \param[in] rsc  Bundle resource
 *
 * \return Number of configured replicas, or 0 on error
 */
int
pe_bundle_replicas(const resource_t *rsc)
{
    if ((rsc == NULL) || (rsc->variant != pe_container)) {
        return 0;
    } else {
        container_variant_data_t *container_data = NULL;

        get_container_variant_data(container_data, rsc);
        return container_data->replicas;
    }
}<|MERGE_RESOLUTION|>--- conflicted
+++ resolved
@@ -557,15 +557,9 @@
          * remote should be ordered relative to docker.
          */
         xml_remote = pe_create_remote_xml(NULL, id, tuple->docker->id,
-<<<<<<< HEAD
-                                          XML_BOOLEAN_FALSE, NULL, NULL,
+                                          NULL, NULL, NULL,
                                           connect_name, (data->control_port?
-=======
-                                          NULL, NULL, "60s", NULL,
-                                          NULL, connect_name,
-                                          (data->control_port?
->>>>>>> 8bbce238
-                                           data->control_port : port_s));
+                                          data->control_port : port_s));
         free(port_s);
 
         /* Abandon our created ID, and pull the copy from the XML, because we
