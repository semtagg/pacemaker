 <transition_graph cluster-delay="60" batch-limit="30" transition_id="0">
   <synapse id="0">
     <action_set>
<<<<<<< HEAD
       <rsc_op id="5" operation="monitor" operation_key="configstoreclone:0_monitor_0" on_node="x32c48" on_node_uuid="ca93fea5-67c9-473d-9ce0-7ed7fb823872">
=======
       <rsc_op id="6" operation="monitor" operation_key="configstoreclone:0_monitor_0" on_node="32c48" on_node_uuid="ca93fea5-67c9-473d-9ce0-7ed7fb823872">
>>>>>>> 58d3a38f
         <primitive id="configstoreclone:0" long-id="configstorecloneset:configstoreclone:0" class="ocf" provider="heartbeat" type="Filesystem"/>
         <attributes crm_feature_set="2.1" directory="/vm" fstype="ocfs2" device="/dev/sdb2" CRM_meta_timeout="20000" CRM_meta_op_target_rc="7" CRM_meta_globally_unique="false" CRM_meta_clone="0" CRM_meta_clone_max="2" CRM_meta_clone_node_max="1"/>
       </rsc_op>
     </action_set>
     <inputs/>
   </synapse>
   <synapse id="1">
     <action_set>
<<<<<<< HEAD
       <rsc_op id="7" operation="monitor" operation_key="configstoreclone:0_monitor_0" on_node="x32c47" on_node_uuid="a1dbc8cc-4d33-41e7-a75a-cd4f93b26410">
         <primitive id="configstoreclone:0" long-id="configstorecloneset:configstoreclone:0" class="ocf" provider="heartbeat" type="Filesystem"/>
         <attributes crm_feature_set="2.1" directory="/vm" fstype="ocfs2" device="/dev/sdb2" CRM_meta_timeout="20000" CRM_meta_op_target_rc="7" CRM_meta_globally_unique="false" CRM_meta_clone="0" CRM_meta_clone_max="2" CRM_meta_clone_node_max="1"/>
       </rsc_op>
     </action_set>
     <inputs/>
   </synapse>
   <synapse id="2">
     <action_set>
       <rsc_op id="33" operation="start" operation_key="configstoreclone:0_start_0" on_node="x32c48" on_node_uuid="ca93fea5-67c9-473d-9ce0-7ed7fb823872">
=======
       <rsc_op id="33" operation="start" operation_key="configstoreclone:0_start_0" on_node="32c48" on_node_uuid="ca93fea5-67c9-473d-9ce0-7ed7fb823872">
>>>>>>> 58d3a38f
         <primitive id="configstoreclone:0" long-id="configstorecloneset:configstoreclone:0" class="ocf" provider="heartbeat" type="Filesystem"/>
         <attributes crm_feature_set="2.1" directory="/vm" fstype="ocfs2" device="/dev/sdb2" CRM_meta_timeout="20000" CRM_meta_notify_start_uname="x32c48 x32c47 " CRM_meta_notify_start_resource="configstoreclone:0 configstoreclone:1 " CRM_meta_globally_unique="false" CRM_meta_clone="0" CRM_meta_clone_max="2" CRM_meta_clone_node_max="1"/>
       </rsc_op>
     </action_set>
     <inputs>
       <trigger>
         <pseudo_event id="4" operation="probe_complete" operation_key="probe_complete"/>
       </trigger>
       <trigger>
         <pseudo_event id="35" operation="start" operation_key="configstorecloneset_start_0"/>
       </trigger>
     </inputs>
   </synapse>
   <synapse id="2" priority="1000000">
     <action_set>
       <rsc_op id="58" operation="notify" operation_key="configstoreclone:0_post_notify_start_0" on_node="x32c48" on_node_uuid="ca93fea5-67c9-473d-9ce0-7ed7fb823872">
         <primitive id="configstoreclone:0" long-id="configstorecloneset:configstoreclone:0" class="ocf" provider="heartbeat" type="Filesystem"/>
         <attributes crm_feature_set="2.1" CRM_meta_notify_operation="start" CRM_meta_timeout="20000" CRM_meta_notify_confirm="yes" CRM_meta_notify_type="post" directory="/vm" fstype="ocfs2" device="/dev/sdb2" CRM_meta_notify_start_uname="x32c48 x32c47 " CRM_meta_notify_start_resource="configstoreclone:0 configstoreclone:1 " CRM_meta_globally_unique="false" CRM_meta_clone="0" CRM_meta_clone_max="2" CRM_meta_clone_node_max="1"/>
       </rsc_op>
     </action_set>
     <inputs>
       <trigger>
         <pseudo_event id="39" operation="notify" operation_key="configstorecloneset_post_notify_start_0"/>
       </trigger>
     </inputs>
   </synapse>
   <synapse id="3">
     <action_set>
       <rsc_op id="8" operation="monitor" operation_key="configstoreclone:1_monitor_0" on_node="32c47" on_node_uuid="a1dbc8cc-4d33-41e7-a75a-cd4f93b26410">
         <primitive id="configstoreclone:1" long-id="configstorecloneset:configstoreclone:1" class="ocf" provider="heartbeat" type="Filesystem"/>
         <attributes crm_feature_set="2.1" directory="/vm" fstype="ocfs2" device="/dev/sdb2" CRM_meta_timeout="20000" CRM_meta_op_target_rc="7" CRM_meta_globally_unique="false" CRM_meta_clone="1" CRM_meta_clone_max="2" CRM_meta_clone_node_max="1"/>
       </rsc_op>
     </action_set>
     <inputs/>
   </synapse>
   <synapse id="4">
     <action_set>
       <rsc_op id="34" operation="start" operation_key="configstoreclone:1_start_0" on_node="x32c47" on_node_uuid="a1dbc8cc-4d33-41e7-a75a-cd4f93b26410">
         <primitive id="configstoreclone:1" long-id="configstorecloneset:configstoreclone:1" class="ocf" provider="heartbeat" type="Filesystem"/>
         <attributes crm_feature_set="2.1" directory="/vm" fstype="ocfs2" device="/dev/sdb2" CRM_meta_timeout="20000" CRM_meta_notify_start_uname="x32c48 x32c47 " CRM_meta_notify_start_resource="configstoreclone:0 configstoreclone:1 " CRM_meta_globally_unique="false" CRM_meta_clone="1" CRM_meta_clone_max="2" CRM_meta_clone_node_max="1"/>
       </rsc_op>
     </action_set>
     <inputs>
       <trigger>
         <pseudo_event id="4" operation="probe_complete" operation_key="probe_complete"/>
       </trigger>
       <trigger>
         <pseudo_event id="35" operation="start" operation_key="configstorecloneset_start_0"/>
       </trigger>
     </inputs>
   </synapse>
   <synapse id="5" priority="1000000">
     <action_set>
       <rsc_op id="59" operation="notify" operation_key="configstoreclone:1_post_notify_start_0" on_node="x32c47" on_node_uuid="a1dbc8cc-4d33-41e7-a75a-cd4f93b26410">
         <primitive id="configstoreclone:1" long-id="configstorecloneset:configstoreclone:1" class="ocf" provider="heartbeat" type="Filesystem"/>
         <attributes crm_feature_set="2.1" CRM_meta_notify_operation="start" CRM_meta_timeout="20000" CRM_meta_notify_confirm="yes" CRM_meta_notify_type="post" directory="/vm" fstype="ocfs2" device="/dev/sdb2" CRM_meta_notify_start_uname="x32c48 x32c47 " CRM_meta_notify_start_resource="configstoreclone:0 configstoreclone:1 " CRM_meta_globally_unique="false" CRM_meta_clone="1" CRM_meta_clone_max="2" CRM_meta_clone_node_max="1"/>
       </rsc_op>
     </action_set>
     <inputs>
       <trigger>
         <pseudo_event id="39" operation="notify" operation_key="configstorecloneset_post_notify_start_0"/>
       </trigger>
     </inputs>
   </synapse>
   <synapse id="6">
     <action_set>
       <pseudo_event id="35" operation="start" operation_key="configstorecloneset_start_0">
         <attributes crm_feature_set="2.1" CRM_meta_timeout="20000" CRM_meta_globally_unique="false" CRM_meta_clone_node_max="1"/>
       </pseudo_event>
     </action_set>
     <inputs>
       <trigger>
         <pseudo_event id="4" operation="probe_complete" operation_key="probe_complete"/>
       </trigger>
       <trigger>
         <pseudo_event id="38" operation="notified" operation_key="configstorecloneset_confirmed-pre_notify_start_0"/>
       </trigger>
     </inputs>
   </synapse>
   <synapse id="7" priority="1000000">
     <action_set>
       <pseudo_event id="36" operation="running" operation_key="configstorecloneset_running_0">
         <attributes crm_feature_set="2.1" CRM_meta_timeout="20000" CRM_meta_globally_unique="false" CRM_meta_clone_node_max="1"/>
       </pseudo_event>
     </action_set>
     <inputs>
       <trigger>
         <rsc_op id="33" operation="start" operation_key="configstoreclone:0_start_0" on_node="x32c48" on_node_uuid="ca93fea5-67c9-473d-9ce0-7ed7fb823872"/>
       </trigger>
       <trigger>
         <rsc_op id="34" operation="start" operation_key="configstoreclone:1_start_0" on_node="x32c47" on_node_uuid="a1dbc8cc-4d33-41e7-a75a-cd4f93b26410"/>
       </trigger>
       <trigger>
         <pseudo_event id="35" operation="start" operation_key="configstorecloneset_start_0"/>
       </trigger>
     </inputs>
   </synapse>
   <synapse id="8">
     <action_set>
       <pseudo_event id="37" operation="notify" operation_key="configstorecloneset_pre_notify_start_0">
         <attributes crm_feature_set="2.1" CRM_meta_timeout="20000" CRM_meta_notify_confirm="yes" CRM_meta_notify_type="pre" CRM_meta_notify_operation="start" CRM_meta_globally_unique="false" CRM_meta_clone_node_max="1"/>
       </pseudo_event>
     </action_set>
     <inputs/>
   </synapse>
   <synapse id="9">
     <action_set>
       <pseudo_event id="38" operation="notified" operation_key="configstorecloneset_confirmed-pre_notify_start_0">
         <attributes crm_feature_set="2.1" CRM_meta_timeout="20000" CRM_meta_notify_type="pre" CRM_meta_notify_operation="start" CRM_meta_globally_unique="false" CRM_meta_clone_node_max="1"/>
       </pseudo_event>
     </action_set>
     <inputs>
       <trigger>
         <pseudo_event id="37" operation="notify" operation_key="configstorecloneset_pre_notify_start_0"/>
       </trigger>
     </inputs>
   </synapse>
   <synapse id="10" priority="1000000">
     <action_set>
       <pseudo_event id="39" operation="notify" operation_key="configstorecloneset_post_notify_start_0">
         <attributes crm_feature_set="2.1" CRM_meta_timeout="20000" CRM_meta_notify_confirm="yes" CRM_meta_notify_type="post" CRM_meta_notify_operation="start" CRM_meta_globally_unique="false" CRM_meta_clone_node_max="1"/>
       </pseudo_event>
     </action_set>
     <inputs>
       <trigger>
         <pseudo_event id="36" operation="running" operation_key="configstorecloneset_running_0"/>
       </trigger>
     </inputs>
   </synapse>
   <synapse id="11" priority="1000000">
     <action_set>
       <pseudo_event id="40" operation="notified" operation_key="configstorecloneset_confirmed-post_notify_start_0">
         <attributes crm_feature_set="2.1" CRM_meta_timeout="20000" CRM_meta_notify_type="pre" CRM_meta_notify_operation="start" CRM_meta_globally_unique="false" CRM_meta_clone_node_max="1"/>
       </pseudo_event>
     </action_set>
     <inputs>
       <trigger>
         <pseudo_event id="39" operation="notify" operation_key="configstorecloneset_post_notify_start_0"/>
       </trigger>
       <trigger>
         <rsc_op id="58" operation="notify" operation_key="configstoreclone:0_post_notify_start_0" on_node="x32c48" on_node_uuid="ca93fea5-67c9-473d-9ce0-7ed7fb823872"/>
       </trigger>
       <trigger>
         <rsc_op id="59" operation="notify" operation_key="configstoreclone:1_post_notify_start_0" on_node="x32c47" on_node_uuid="a1dbc8cc-4d33-41e7-a75a-cd4f93b26410"/>
       </trigger>
     </inputs>
   </synapse>
   <synapse id="12">
     <action_set>
       <pseudo_event id="4" operation="probe_complete" operation_key="probe_complete">
         <attributes crm_feature_set="2.1"/>
       </pseudo_event>
     </action_set>
     <inputs>
       <trigger>
<<<<<<< HEAD
         <rsc_op id="4" operation="probe_complete" operation_key="probe_complete" on_node="x32c48" on_node_uuid="ca93fea5-67c9-473d-9ce0-7ed7fb823872"/>
       </trigger>
       <trigger>
         <rsc_op id="6" operation="probe_complete" operation_key="probe_complete" on_node="x32c47" on_node_uuid="a1dbc8cc-4d33-41e7-a75a-cd4f93b26410"/>
=======
         <rsc_op id="5" operation="probe_complete" operation_key="probe_complete" on_node="32c48" on_node_uuid="ca93fea5-67c9-473d-9ce0-7ed7fb823872"/>
       </trigger>
       <trigger>
         <rsc_op id="7" operation="probe_complete" operation_key="probe_complete" on_node="32c47" on_node_uuid="a1dbc8cc-4d33-41e7-a75a-cd4f93b26410"/>
>>>>>>> 58d3a38f
       </trigger>
     </inputs>
   </synapse>
   <synapse id="13" priority="1000000">
     <action_set>
<<<<<<< HEAD
       <rsc_op id="4" operation="probe_complete" operation_key="probe_complete" on_node="x32c48" on_node_uuid="ca93fea5-67c9-473d-9ce0-7ed7fb823872">
=======
       <rsc_op id="5" operation="probe_complete" operation_key="probe_complete" on_node="32c48" on_node_uuid="ca93fea5-67c9-473d-9ce0-7ed7fb823872">
>>>>>>> 58d3a38f
         <attributes crm_feature_set="2.1" CRM_meta_op_no_wait="true"/>
       </rsc_op>
     </action_set>
     <inputs>
       <trigger>
<<<<<<< HEAD
         <rsc_op id="5" operation="monitor" operation_key="configstoreclone:0_monitor_0" on_node="x32c48" on_node_uuid="ca93fea5-67c9-473d-9ce0-7ed7fb823872"/>
=======
         <rsc_op id="6" operation="monitor" operation_key="configstoreclone:0_monitor_0" on_node="32c48" on_node_uuid="ca93fea5-67c9-473d-9ce0-7ed7fb823872"/>
>>>>>>> 58d3a38f
       </trigger>
     </inputs>
   </synapse>
   <synapse id="14" priority="1000000">
     <action_set>
<<<<<<< HEAD
       <rsc_op id="6" operation="probe_complete" operation_key="probe_complete" on_node="x32c47" on_node_uuid="a1dbc8cc-4d33-41e7-a75a-cd4f93b26410">
=======
       <rsc_op id="7" operation="probe_complete" operation_key="probe_complete" on_node="32c47" on_node_uuid="a1dbc8cc-4d33-41e7-a75a-cd4f93b26410">
>>>>>>> 58d3a38f
         <attributes crm_feature_set="2.1" CRM_meta_op_no_wait="true"/>
       </rsc_op>
     </action_set>
     <inputs>
       <trigger>
<<<<<<< HEAD
         <rsc_op id="7" operation="monitor" operation_key="configstoreclone:0_monitor_0" on_node="x32c47" on_node_uuid="a1dbc8cc-4d33-41e7-a75a-cd4f93b26410"/>
=======
         <rsc_op id="8" operation="monitor" operation_key="configstoreclone:1_monitor_0" on_node="32c47" on_node_uuid="a1dbc8cc-4d33-41e7-a75a-cd4f93b26410"/>
>>>>>>> 58d3a38f
       </trigger>
     </inputs>
   </synapse>
 </transition_graph>
<|MERGE_RESOLUTION|>--- conflicted
+++ resolved
@@ -1,11 +1,7 @@
  <transition_graph cluster-delay="60" batch-limit="30" transition_id="0">
    <synapse id="0">
      <action_set>
-<<<<<<< HEAD
-       <rsc_op id="5" operation="monitor" operation_key="configstoreclone:0_monitor_0" on_node="x32c48" on_node_uuid="ca93fea5-67c9-473d-9ce0-7ed7fb823872">
-=======
        <rsc_op id="6" operation="monitor" operation_key="configstoreclone:0_monitor_0" on_node="32c48" on_node_uuid="ca93fea5-67c9-473d-9ce0-7ed7fb823872">
->>>>>>> 58d3a38f
          <primitive id="configstoreclone:0" long-id="configstorecloneset:configstoreclone:0" class="ocf" provider="heartbeat" type="Filesystem"/>
          <attributes crm_feature_set="2.1" directory="/vm" fstype="ocfs2" device="/dev/sdb2" CRM_meta_timeout="20000" CRM_meta_op_target_rc="7" CRM_meta_globally_unique="false" CRM_meta_clone="0" CRM_meta_clone_max="2" CRM_meta_clone_node_max="1"/>
        </rsc_op>
@@ -14,38 +10,25 @@
    </synapse>
    <synapse id="1">
      <action_set>
-<<<<<<< HEAD
-       <rsc_op id="7" operation="monitor" operation_key="configstoreclone:0_monitor_0" on_node="x32c47" on_node_uuid="a1dbc8cc-4d33-41e7-a75a-cd4f93b26410">
+       <rsc_op id="33" operation="start" operation_key="configstoreclone:0_start_0" on_node="32c48" on_node_uuid="ca93fea5-67c9-473d-9ce0-7ed7fb823872">
          <primitive id="configstoreclone:0" long-id="configstorecloneset:configstoreclone:0" class="ocf" provider="heartbeat" type="Filesystem"/>
-         <attributes crm_feature_set="2.1" directory="/vm" fstype="ocfs2" device="/dev/sdb2" CRM_meta_timeout="20000" CRM_meta_op_target_rc="7" CRM_meta_globally_unique="false" CRM_meta_clone="0" CRM_meta_clone_max="2" CRM_meta_clone_node_max="1"/>
-       </rsc_op>
-     </action_set>
-     <inputs/>
-   </synapse>
-   <synapse id="2">
-     <action_set>
-       <rsc_op id="33" operation="start" operation_key="configstoreclone:0_start_0" on_node="x32c48" on_node_uuid="ca93fea5-67c9-473d-9ce0-7ed7fb823872">
-=======
-       <rsc_op id="33" operation="start" operation_key="configstoreclone:0_start_0" on_node="32c48" on_node_uuid="ca93fea5-67c9-473d-9ce0-7ed7fb823872">
->>>>>>> 58d3a38f
+         <attributes crm_feature_set="2.1" directory="/vm" fstype="ocfs2" device="/dev/sdb2" CRM_meta_timeout="20000" CRM_meta_notify_start_uname="32c48 32c47 " CRM_meta_notify_start_resource="configstoreclone:0 configstoreclone:1 " CRM_meta_globally_unique="false" CRM_meta_clone="0" CRM_meta_clone_max="2" CRM_meta_clone_node_max="1"/>
+       </rsc_op>
+     </action_set>
+     <inputs>
+       <trigger>
+         <pseudo_event id="4" operation="probe_complete" operation_key="probe_complete"/>
+       </trigger>
+       <trigger>
+         <pseudo_event id="35" operation="start" operation_key="configstorecloneset_start_0"/>
+       </trigger>
+     </inputs>
+   </synapse>
+   <synapse id="2" priority="1000000">
+     <action_set>
+       <rsc_op id="58" operation="notify" operation_key="configstoreclone:0_post_notify_start_0" on_node="32c48" on_node_uuid="ca93fea5-67c9-473d-9ce0-7ed7fb823872">
          <primitive id="configstoreclone:0" long-id="configstorecloneset:configstoreclone:0" class="ocf" provider="heartbeat" type="Filesystem"/>
-         <attributes crm_feature_set="2.1" directory="/vm" fstype="ocfs2" device="/dev/sdb2" CRM_meta_timeout="20000" CRM_meta_notify_start_uname="x32c48 x32c47 " CRM_meta_notify_start_resource="configstoreclone:0 configstoreclone:1 " CRM_meta_globally_unique="false" CRM_meta_clone="0" CRM_meta_clone_max="2" CRM_meta_clone_node_max="1"/>
-       </rsc_op>
-     </action_set>
-     <inputs>
-       <trigger>
-         <pseudo_event id="4" operation="probe_complete" operation_key="probe_complete"/>
-       </trigger>
-       <trigger>
-         <pseudo_event id="35" operation="start" operation_key="configstorecloneset_start_0"/>
-       </trigger>
-     </inputs>
-   </synapse>
-   <synapse id="2" priority="1000000">
-     <action_set>
-       <rsc_op id="58" operation="notify" operation_key="configstoreclone:0_post_notify_start_0" on_node="x32c48" on_node_uuid="ca93fea5-67c9-473d-9ce0-7ed7fb823872">
-         <primitive id="configstoreclone:0" long-id="configstorecloneset:configstoreclone:0" class="ocf" provider="heartbeat" type="Filesystem"/>
-         <attributes crm_feature_set="2.1" CRM_meta_notify_operation="start" CRM_meta_timeout="20000" CRM_meta_notify_confirm="yes" CRM_meta_notify_type="post" directory="/vm" fstype="ocfs2" device="/dev/sdb2" CRM_meta_notify_start_uname="x32c48 x32c47 " CRM_meta_notify_start_resource="configstoreclone:0 configstoreclone:1 " CRM_meta_globally_unique="false" CRM_meta_clone="0" CRM_meta_clone_max="2" CRM_meta_clone_node_max="1"/>
+         <attributes crm_feature_set="2.1" CRM_meta_notify_operation="start" CRM_meta_timeout="20000" CRM_meta_notify_confirm="yes" CRM_meta_notify_type="post" directory="/vm" fstype="ocfs2" device="/dev/sdb2" CRM_meta_notify_start_uname="32c48 32c47 " CRM_meta_notify_start_resource="configstoreclone:0 configstoreclone:1 " CRM_meta_globally_unique="false" CRM_meta_clone="0" CRM_meta_clone_max="2" CRM_meta_clone_node_max="1"/>
        </rsc_op>
      </action_set>
      <inputs>
@@ -65,9 +48,9 @@
    </synapse>
    <synapse id="4">
      <action_set>
-       <rsc_op id="34" operation="start" operation_key="configstoreclone:1_start_0" on_node="x32c47" on_node_uuid="a1dbc8cc-4d33-41e7-a75a-cd4f93b26410">
+       <rsc_op id="34" operation="start" operation_key="configstoreclone:1_start_0" on_node="32c47" on_node_uuid="a1dbc8cc-4d33-41e7-a75a-cd4f93b26410">
          <primitive id="configstoreclone:1" long-id="configstorecloneset:configstoreclone:1" class="ocf" provider="heartbeat" type="Filesystem"/>
-         <attributes crm_feature_set="2.1" directory="/vm" fstype="ocfs2" device="/dev/sdb2" CRM_meta_timeout="20000" CRM_meta_notify_start_uname="x32c48 x32c47 " CRM_meta_notify_start_resource="configstoreclone:0 configstoreclone:1 " CRM_meta_globally_unique="false" CRM_meta_clone="1" CRM_meta_clone_max="2" CRM_meta_clone_node_max="1"/>
+         <attributes crm_feature_set="2.1" directory="/vm" fstype="ocfs2" device="/dev/sdb2" CRM_meta_timeout="20000" CRM_meta_notify_start_uname="32c48 32c47 " CRM_meta_notify_start_resource="configstoreclone:0 configstoreclone:1 " CRM_meta_globally_unique="false" CRM_meta_clone="1" CRM_meta_clone_max="2" CRM_meta_clone_node_max="1"/>
        </rsc_op>
      </action_set>
      <inputs>
@@ -81,9 +64,9 @@
    </synapse>
    <synapse id="5" priority="1000000">
      <action_set>
-       <rsc_op id="59" operation="notify" operation_key="configstoreclone:1_post_notify_start_0" on_node="x32c47" on_node_uuid="a1dbc8cc-4d33-41e7-a75a-cd4f93b26410">
+       <rsc_op id="59" operation="notify" operation_key="configstoreclone:1_post_notify_start_0" on_node="32c47" on_node_uuid="a1dbc8cc-4d33-41e7-a75a-cd4f93b26410">
          <primitive id="configstoreclone:1" long-id="configstorecloneset:configstoreclone:1" class="ocf" provider="heartbeat" type="Filesystem"/>
-         <attributes crm_feature_set="2.1" CRM_meta_notify_operation="start" CRM_meta_timeout="20000" CRM_meta_notify_confirm="yes" CRM_meta_notify_type="post" directory="/vm" fstype="ocfs2" device="/dev/sdb2" CRM_meta_notify_start_uname="x32c48 x32c47 " CRM_meta_notify_start_resource="configstoreclone:0 configstoreclone:1 " CRM_meta_globally_unique="false" CRM_meta_clone="1" CRM_meta_clone_max="2" CRM_meta_clone_node_max="1"/>
+         <attributes crm_feature_set="2.1" CRM_meta_notify_operation="start" CRM_meta_timeout="20000" CRM_meta_notify_confirm="yes" CRM_meta_notify_type="post" directory="/vm" fstype="ocfs2" device="/dev/sdb2" CRM_meta_notify_start_uname="32c48 32c47 " CRM_meta_notify_start_resource="configstoreclone:0 configstoreclone:1 " CRM_meta_globally_unique="false" CRM_meta_clone="1" CRM_meta_clone_max="2" CRM_meta_clone_node_max="1"/>
        </rsc_op>
      </action_set>
      <inputs>
@@ -115,10 +98,10 @@
      </action_set>
      <inputs>
        <trigger>
-         <rsc_op id="33" operation="start" operation_key="configstoreclone:0_start_0" on_node="x32c48" on_node_uuid="ca93fea5-67c9-473d-9ce0-7ed7fb823872"/>
-       </trigger>
-       <trigger>
-         <rsc_op id="34" operation="start" operation_key="configstoreclone:1_start_0" on_node="x32c47" on_node_uuid="a1dbc8cc-4d33-41e7-a75a-cd4f93b26410"/>
+         <rsc_op id="33" operation="start" operation_key="configstoreclone:0_start_0" on_node="32c48" on_node_uuid="ca93fea5-67c9-473d-9ce0-7ed7fb823872"/>
+       </trigger>
+       <trigger>
+         <rsc_op id="34" operation="start" operation_key="configstoreclone:1_start_0" on_node="32c47" on_node_uuid="a1dbc8cc-4d33-41e7-a75a-cd4f93b26410"/>
        </trigger>
        <trigger>
          <pseudo_event id="35" operation="start" operation_key="configstorecloneset_start_0"/>
@@ -168,10 +151,10 @@
          <pseudo_event id="39" operation="notify" operation_key="configstorecloneset_post_notify_start_0"/>
        </trigger>
        <trigger>
-         <rsc_op id="58" operation="notify" operation_key="configstoreclone:0_post_notify_start_0" on_node="x32c48" on_node_uuid="ca93fea5-67c9-473d-9ce0-7ed7fb823872"/>
-       </trigger>
-       <trigger>
-         <rsc_op id="59" operation="notify" operation_key="configstoreclone:1_post_notify_start_0" on_node="x32c47" on_node_uuid="a1dbc8cc-4d33-41e7-a75a-cd4f93b26410"/>
+         <rsc_op id="58" operation="notify" operation_key="configstoreclone:0_post_notify_start_0" on_node="32c48" on_node_uuid="ca93fea5-67c9-473d-9ce0-7ed7fb823872"/>
+       </trigger>
+       <trigger>
+         <rsc_op id="59" operation="notify" operation_key="configstoreclone:1_post_notify_start_0" on_node="32c47" on_node_uuid="a1dbc8cc-4d33-41e7-a75a-cd4f93b26410"/>
        </trigger>
      </inputs>
    </synapse>
@@ -183,57 +166,34 @@
      </action_set>
      <inputs>
        <trigger>
-<<<<<<< HEAD
-         <rsc_op id="4" operation="probe_complete" operation_key="probe_complete" on_node="x32c48" on_node_uuid="ca93fea5-67c9-473d-9ce0-7ed7fb823872"/>
-       </trigger>
-       <trigger>
-         <rsc_op id="6" operation="probe_complete" operation_key="probe_complete" on_node="x32c47" on_node_uuid="a1dbc8cc-4d33-41e7-a75a-cd4f93b26410"/>
-=======
          <rsc_op id="5" operation="probe_complete" operation_key="probe_complete" on_node="32c48" on_node_uuid="ca93fea5-67c9-473d-9ce0-7ed7fb823872"/>
        </trigger>
        <trigger>
          <rsc_op id="7" operation="probe_complete" operation_key="probe_complete" on_node="32c47" on_node_uuid="a1dbc8cc-4d33-41e7-a75a-cd4f93b26410"/>
->>>>>>> 58d3a38f
        </trigger>
      </inputs>
    </synapse>
    <synapse id="13" priority="1000000">
      <action_set>
-<<<<<<< HEAD
-       <rsc_op id="4" operation="probe_complete" operation_key="probe_complete" on_node="x32c48" on_node_uuid="ca93fea5-67c9-473d-9ce0-7ed7fb823872">
-=======
        <rsc_op id="5" operation="probe_complete" operation_key="probe_complete" on_node="32c48" on_node_uuid="ca93fea5-67c9-473d-9ce0-7ed7fb823872">
->>>>>>> 58d3a38f
          <attributes crm_feature_set="2.1" CRM_meta_op_no_wait="true"/>
        </rsc_op>
      </action_set>
      <inputs>
        <trigger>
-<<<<<<< HEAD
-         <rsc_op id="5" operation="monitor" operation_key="configstoreclone:0_monitor_0" on_node="x32c48" on_node_uuid="ca93fea5-67c9-473d-9ce0-7ed7fb823872"/>
-=======
          <rsc_op id="6" operation="monitor" operation_key="configstoreclone:0_monitor_0" on_node="32c48" on_node_uuid="ca93fea5-67c9-473d-9ce0-7ed7fb823872"/>
->>>>>>> 58d3a38f
        </trigger>
      </inputs>
    </synapse>
    <synapse id="14" priority="1000000">
      <action_set>
-<<<<<<< HEAD
-       <rsc_op id="6" operation="probe_complete" operation_key="probe_complete" on_node="x32c47" on_node_uuid="a1dbc8cc-4d33-41e7-a75a-cd4f93b26410">
-=======
        <rsc_op id="7" operation="probe_complete" operation_key="probe_complete" on_node="32c47" on_node_uuid="a1dbc8cc-4d33-41e7-a75a-cd4f93b26410">
->>>>>>> 58d3a38f
          <attributes crm_feature_set="2.1" CRM_meta_op_no_wait="true"/>
        </rsc_op>
      </action_set>
      <inputs>
        <trigger>
-<<<<<<< HEAD
-         <rsc_op id="7" operation="monitor" operation_key="configstoreclone:0_monitor_0" on_node="x32c47" on_node_uuid="a1dbc8cc-4d33-41e7-a75a-cd4f93b26410"/>
-=======
          <rsc_op id="8" operation="monitor" operation_key="configstoreclone:1_monitor_0" on_node="32c47" on_node_uuid="a1dbc8cc-4d33-41e7-a75a-cd4f93b26410"/>
->>>>>>> 58d3a38f
        </trigger>
      </inputs>
    </synapse>
