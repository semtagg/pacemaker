/* 
 * Copyright (C) 2009 Andrew Beekhof <andrew@beekhof.net>
 * 
 * This program is free software; you can redistribute it and/or
 * modify it under the terms of the GNU General Public
 * License as published by the Free Software Foundation; either
 * version 2.1 of the License, or (at your option) any later version.
 * 
 * This software is distributed in the hope that it will be useful,
 * but WITHOUT ANY WARRANTY; without even the implied warranty of
 * MERCHANTABILITY or FITNESS FOR A PARTICULAR PURPOSE.  See the GNU
 * General Public License for more details.
 * 
 * You should have received a copy of the GNU General Public
 * License along with this library; if not, write to the Free Software
 * Foundation, Inc., 59 Temple Place, Suite 330, Boston, MA  02111-1307  USA
 */

#include <crm_internal.h>

#include <stdio.h>
#include <unistd.h>
#include <stdlib.h>

#include <sys/param.h>
#include <sys/types.h>

#include <crm/crm.h>
#include <crm/cib.h>
#include <crm/common/util.h>
#include <crm/transition.h>
#include <crm/common/iso8601.h>
#include <crm/pengine/status.h>
#include <allocate.h>

cib_t *global_cib = NULL;
GListPtr op_fail = NULL;
gboolean quiet = FALSE;
 
#define node_template "//"XML_CIB_TAG_STATE"[@uname='%s']"
#define rsc_template "//"XML_CIB_TAG_STATE"[@uname='%s']//"XML_LRM_TAG_RESOURCE"[@id='%s']"
#define op_template  "//"XML_CIB_TAG_STATE"[@uname='%s']//"XML_LRM_TAG_RESOURCE"[@id='%s']/"XML_LRM_TAG_RSC_OP"[@id='%s']"
/* #define op_template  "//"XML_CIB_TAG_STATE"[@uname='%s']//"XML_LRM_TAG_RESOURCE"[@id='%s']/"XML_LRM_TAG_RSC_OP"[@id='%s' and @"XML_LRM_ATTR_CALLID"='%d']" */

#define FAKE_TE_ID	"xxxxxxxx-xxxx-xxxx-xxxx-xxxxxxxxxxxx"

#define quiet_log(fmt, args...) do {	\
	if(quiet == FALSE) {		\
	    printf(fmt , ##args);	\
	}				\
    } while(0)


extern xmlNode * do_calculations(
    pe_working_set_t *data_set, xmlNode *xml_input, ha_time_t *now);

static xmlNode *find_resource(xmlNode *cib_node, const char *resource)
{
    char *xpath = NULL;
    xmlNode *match = NULL;
    const char *node = crm_element_value(cib_node, XML_ATTR_UNAME);
    int max = strlen(rsc_template) + strlen(resource) + strlen(node) + 1;
    crm_malloc0(xpath, max);
    
    snprintf(xpath, max, rsc_template, node, resource);
    match = get_xpath_object(xpath, cib_node, LOG_DEBUG_2);
    
    crm_free(xpath);
    return match;
}

static xmlNode *inject_node_state(cib_t *cib_conn, char *node)
{
    int rc = cib_ok;
    int max = strlen(rsc_template) + strlen(node) + 1;
    char *xpath = NULL;
    xmlNode *cib_object = NULL;
    crm_malloc0(xpath, max);
    
    snprintf(xpath, max, node_template, node);
    rc = cib_conn->cmds->query(cib_conn, xpath, &cib_object, cib_xpath|cib_sync_call|cib_scope_local);

    if(rc == cib_NOTEXISTS) {
	char *uuid = NULL;

	cib_object = create_xml_node(NULL, XML_CIB_TAG_STATE);	
	determine_host(cib_conn, &node, &uuid);
	crm_xml_add(cib_object, XML_ATTR_UUID,  uuid);
	crm_xml_add(cib_object, XML_ATTR_UNAME, node);
	cib_conn->cmds->create(cib_conn, XML_CIB_TAG_STATUS, cib_object, cib_sync_call|cib_scope_local);

	rc = cib_conn->cmds->query(cib_conn, xpath, &cib_object, cib_xpath|cib_sync_call|cib_scope_local);
    }
    
    crm_free(xpath);
    CRM_ASSERT(rc == cib_ok);
    return cib_object;
}

static xmlNode *modify_node(cib_t *cib_conn, char *node, gboolean up) 
{
    xmlNode *cib_node = inject_node_state(cib_conn, node);
    if(up) {
	crm_xml_add(cib_node, XML_CIB_ATTR_HASTATE,   ACTIVESTATUS);
	crm_xml_add(cib_node, XML_CIB_ATTR_INCCM,     XML_BOOLEAN_YES);
	crm_xml_add(cib_node, XML_CIB_ATTR_CRMDSTATE, ONLINESTATUS);
	crm_xml_add(cib_node, XML_CIB_ATTR_JOINSTATE, CRMD_JOINSTATE_MEMBER);
	crm_xml_add(cib_node, XML_CIB_ATTR_EXPSTATE,  CRMD_JOINSTATE_MEMBER);

    } else {
	crm_xml_add(cib_node, XML_CIB_ATTR_HASTATE,   DEADSTATUS);
	crm_xml_add(cib_node, XML_CIB_ATTR_INCCM,     XML_BOOLEAN_NO);
	crm_xml_add(cib_node, XML_CIB_ATTR_CRMDSTATE, OFFLINESTATUS);
	crm_xml_add(cib_node, XML_CIB_ATTR_JOINSTATE, CRMD_JOINSTATE_DOWN);
	crm_xml_add(cib_node, XML_CIB_ATTR_EXPSTATE,  CRMD_JOINSTATE_DOWN);
    }
    
    crm_xml_add(cib_node, XML_ATTR_ORIGIN, crm_system_name);
    return cib_node;
}

static void inject_transient_attr(xmlNode *cib_node, const char *name, const char *value)
{
    xmlNode *attrs = NULL;
    xmlNode *container = NULL;
    xmlNode *nvp = NULL;
    const char *node_uuid = ID(cib_node);
    char *nvp_id = crm_concat(name, node_uuid, '-');

    crm_info("Injecting attribute %s=%s into %s '%s'", name, value, xmlGetNodePath(cib_node), ID(cib_node));
    
    attrs = first_named_child(cib_node, XML_TAG_TRANSIENT_NODEATTRS);
    if(attrs == NULL) {
	attrs = create_xml_node(cib_node, XML_TAG_TRANSIENT_NODEATTRS);
	crm_xml_add(attrs, XML_ATTR_ID, node_uuid);
    }
    
    container = first_named_child(attrs, XML_TAG_ATTR_SETS);
    if(container == NULL) {
	container = create_xml_node(attrs, XML_TAG_ATTR_SETS);
	crm_xml_add(container, XML_ATTR_ID, node_uuid);
    }

    nvp = create_xml_node(container, XML_CIB_TAG_NVPAIR);
    crm_xml_add(nvp, XML_ATTR_ID, nvp_id);
    crm_xml_add(nvp, XML_NVPAIR_ATTR_NAME, name);
    crm_xml_add(nvp, XML_NVPAIR_ATTR_VALUE, value);

    crm_free(nvp_id);
}

static xmlNode *inject_resource(xmlNode *cib_node, const char *resource, const char *rclass, const char *rtype, const char *rprovider)
{
    xmlNode *lrm = NULL;
    xmlNode *container = NULL;
    xmlNode *cib_resource = NULL;

    cib_resource = find_resource(cib_node, resource);
    if(cib_resource != NULL) {
	return cib_resource;
    }
    
    /* One day, add query for class, provider, type */
    
    if(rclass == NULL || rtype == NULL) {
	fprintf(stderr, "Resource %s not found in the status section of %s."
		"  Please supply the class and type to continue\n", resource, ID(cib_node));
	return NULL;
	
    } else if(safe_str_neq(rclass, "ocf") 
	      && safe_str_neq(rclass, "stonith")
	      && safe_str_neq(rclass, "heartbeat")
	      && safe_str_neq(rclass, "lsb")) {
	fprintf(stderr, "Invalid class for %s: %s\n", resource, rclass);
	return NULL;
	
    } else if(safe_str_eq(rclass, "ocf") && rprovider == NULL) {
	fprintf(stderr, "Please specify the provider for resource %s\n", resource);
	return NULL;
    }

    crm_info("Injecting new resource %s into %s '%s'", resource, xmlGetNodePath(cib_node), ID(cib_node));
    
    lrm = first_named_child(cib_node, XML_CIB_TAG_LRM);
    if(lrm == NULL) {
	const char *node_uuid = ID(cib_node);
	lrm = create_xml_node(cib_node, XML_CIB_TAG_LRM);
	crm_xml_add(lrm, XML_ATTR_ID, node_uuid);
    }
    
    container = first_named_child(lrm, XML_LRM_TAG_RESOURCES);
    if(container == NULL) {
	container = create_xml_node(lrm, XML_LRM_TAG_RESOURCES);
    }
    
    cib_resource = create_xml_node(container, XML_LRM_TAG_RESOURCE);
    crm_xml_add(cib_resource, XML_ATTR_ID, resource);
    
    crm_xml_add(cib_resource, XML_AGENT_ATTR_CLASS, rclass);
    crm_xml_add(cib_resource, XML_AGENT_ATTR_PROVIDER, rprovider);
    crm_xml_add(cib_resource, XML_ATTR_TYPE, rtype);
    
    return cib_resource;
}

static lrm_op_t *create_op(
    xmlNode *cib_resource, const char *task, int interval, int outcome)
{
    lrm_op_t *op = NULL;
    crm_malloc0(op, sizeof(lrm_op_t));
    
    op->app_name = crm_strdup(crm_system_name);

    op->rsc_id = crm_strdup(ID(cib_resource));
    op->interval = interval;
    op->op_type = crm_strdup(task);

    op->rc = outcome;
    op->op_status = 0;
    op->params = NULL; /* TODO: Fill me in */

    op->call_id = 0;
    xml_child_iter(cib_resource, xop,
		   int tmp = 0;
		   crm_element_value_int(xop, XML_LRM_ATTR_CALLID, &tmp);
		   if(tmp > op->call_id) {
		       op->call_id = tmp;
		   }
	);
    op->call_id++;
    
    return op;
}

static xmlNode *inject_op(xmlNode *cib_resource, lrm_op_t *op, int target_rc)
{
    return create_operation_update(cib_resource, op, CRM_FEATURE_SET, target_rc, crm_system_name);
}

static void update_failcounts(xmlNode *cib_node, const char *resource, int interval, int rc) 
{
    if(rc == 0) {
	return;

    } else if(rc == 7 && interval == 0) {
	return;

    } else {
	char *name = NULL;
	char *now = crm_itoa(time(NULL));
	
	name = crm_concat("fail-count", resource, '-');
	inject_transient_attr(cib_node, name, "value++");
	
	name = crm_concat("last-failure", resource, '-');
	inject_transient_attr(cib_node, name, now);
	
	crm_free(name);
	crm_free(now);
    }
}

static gboolean exec_pseudo_action(crm_graph_t *graph, crm_action_t *action) 
{
    action->confirmed = TRUE;
    update_graph(graph, action);
    return TRUE;
}

static gboolean exec_rsc_action(crm_graph_t *graph, crm_action_t *action) 
{
    int rc = 0;
    lrm_op_t *op = NULL;
    int target_outcome = 0;

    const char *rtype = NULL;
    const char *rclass = NULL;
    const char *resource = NULL;
    const char *rprovider = NULL;
    const char *target_rc_s = crm_meta_value(action->params, XML_ATTR_TE_TARGET_RC);
    
    xmlNode *cib_op = NULL;
    xmlNode *cib_node = NULL;
    xmlNode *cib_object = NULL;
    xmlNode *cib_resource = NULL;
    xmlNode *action_rsc = first_named_child(action->xml, XML_CIB_TAG_RESOURCE);
    
    char *node = crm_element_value_copy(action->xml, XML_LRM_ATTR_TARGET);

    if(safe_str_eq(crm_element_value(action->xml, "operation"), "probe_complete")) {
	crm_info("Skipping %s op for %s\n", crm_element_value(action->xml, "operation"), node);
	goto done;
    }
    
    if(action_rsc == NULL) {
	crm_log_xml_err(action->xml, "Bad");
	return FALSE;
    }
    
    resource = ID(action_rsc);
    rclass = crm_element_value(action_rsc, XML_AGENT_ATTR_CLASS);
    rtype = crm_element_value(action_rsc, XML_ATTR_TYPE);
    rprovider = crm_element_value(action_rsc, XML_AGENT_ATTR_PROVIDER);

    if(target_rc_s != NULL) {
	target_outcome = crm_parse_int(target_rc_s, "0");
    }

    CRM_ASSERT(global_cib->cmds->query(global_cib, NULL, &cib_object, cib_sync_call|cib_scope_local) == cib_ok);

    cib_node = inject_node_state(global_cib, node);
    CRM_ASSERT(cib_node != NULL);

    cib_resource = inject_resource(cib_node, resource, rclass, rtype, rprovider);
    CRM_ASSERT(cib_resource != NULL);

    op = convert_graph_action(cib_resource, action, 0, target_outcome);
    quiet_log(" * Executing action %d: %s_%s_%d on %s\n", action->id, resource, op->op_type, op->interval, node);

    slist_iter(spec, char, op_fail, lpc,
	       
	       char *key = NULL;	       
	       crm_malloc0(key, strlen(spec));
	       snprintf(key, strlen(spec), "%s_%s_%d@%s=", resource, op->op_type, op->interval, node);

	       if(strncasecmp(key, spec, strlen(key)) == 0) {
		   rc = sscanf(spec, "%*[^=]=%d", &op->rc);
		   
		   action->failed = TRUE;
		   graph->abort_priority = INFINITY;
		   printf("\tPretending action %d failed with rc=%d\n", action->id, op->rc);
		   update_failcounts(cib_node, resource, op->interval, op->rc);
		   break;
	       }
	);
	
    cib_op = inject_op(cib_resource, op, target_outcome);
    
    rc = global_cib->cmds->modify(global_cib, XML_CIB_TAG_STATUS, cib_node, cib_sync_call|cib_scope_local);
    CRM_ASSERT(rc == cib_ok);

  done:
    action->confirmed = TRUE;
    update_graph(graph, action);
    return TRUE;
}

static gboolean exec_crmd_action(crm_graph_t *graph, crm_action_t *action)
{
    action->confirmed = TRUE;
    update_graph(graph, action);
    return TRUE;
}

#define STATUS_PATH_MAX 512
static gboolean exec_stonith_action(crm_graph_t *graph, crm_action_t *action)
{
    int rc = 0;
    char xpath[STATUS_PATH_MAX];
    char *target = crm_element_value_copy(action->xml, XML_LRM_ATTR_TARGET);
    xmlNode *cib_node = modify_node(global_cib, target, FALSE);	       
    crm_xml_add(cib_node, XML_ATTR_ORIGIN, __FUNCTION__);
    CRM_ASSERT(cib_node != NULL);

    quiet_log(" * Fencing %s\n", target);
    rc = global_cib->cmds->replace(global_cib, XML_CIB_TAG_STATUS, cib_node, cib_sync_call|cib_scope_local);
    CRM_ASSERT(rc == cib_ok);

    snprintf(xpath, STATUS_PATH_MAX, "//node_state[@uname='%s']/%s", target, XML_CIB_TAG_LRM);
    rc = global_cib->cmds->delete(global_cib, xpath, NULL, cib_xpath|cib_sync_call|cib_scope_local);

    snprintf(xpath, STATUS_PATH_MAX, "//node_state[@uname='%s']/%s", target, XML_TAG_TRANSIENT_NODEATTRS);
    rc = global_cib->cmds->delete(global_cib, xpath, NULL, cib_xpath|cib_sync_call|cib_scope_local);
    
    action->confirmed = TRUE;
    update_graph(graph, action);
    return TRUE;
}

static char *
add_list_element(char *list, const char *value) 
{
    int len = 0;
    int last = 0;

    if(value == NULL) {
	return list;
    }
    if(list) {
	last = strlen(list);
    }
    len = last + 2;  /* +1 space, +1 EOS */
    len += strlen(value);
    crm_realloc(list, len);
    sprintf(list + last, " %s", value);
    return list;
}

static void print_cluster_status(pe_working_set_t *data_set) 
{
    char *online_nodes = NULL;
    char *offline_nodes = NULL;

    slist_iter(node, node_t, data_set->nodes, lpc2,
	       const char *node_mode = NULL;
	       
	       if(node->details->unclean) {
		   if(node->details->online && node->details->unclean) {
		       node_mode = "UNCLEAN (online)";
		       
		   } else if(node->details->pending) {
		       node_mode = "UNCLEAN (pending)";

		   } else {
		       node_mode = "UNCLEAN (offline)";
		   }

	       } else if(node->details->pending) {
		   node_mode = "pending";

	       } else if(node->details->standby_onfail && node->details->online) {
		   node_mode = "standby (on-fail)";

	       } else if(node->details->standby) {
		   if(node->details->online) {
		       node_mode = "standby";
		   } else {
		       node_mode = "OFFLINE (standby)";
		   }
		   
	       } else if(node->details->online) {
		   node_mode = "online";
		   online_nodes = add_list_element(online_nodes, node->details->uname);
		   continue;

	       } else {
		   node_mode = "OFFLINE";
		   offline_nodes = add_list_element(offline_nodes, node->details->uname);
		   continue;
	       }
	       
	       if(safe_str_eq(node->details->uname, node->details->id)) {
		   printf("Node %s: %s\n",
			    node->details->uname, node_mode);
	       } else {
		   printf("Node %s (%s): %s\n",
			node->details->uname, node->details->id,
			node_mode);
	       }
	);

    if(online_nodes) {
	printf("Online: [%s ]\n", online_nodes);
	crm_free(online_nodes);
    }
    if(offline_nodes) {
	printf("OFFLINE: [%s ]\n", offline_nodes);
	crm_free(offline_nodes);
    }
    
    fprintf(stdout, "\n");
    slist_iter(rsc, resource_t, data_set->resources, lpc,
	       if(is_set(rsc->flags, pe_rsc_orphan)
		  && rsc->role == RSC_ROLE_STOPPED) {
		   continue;
	       }
	       rsc->fns->print(rsc, NULL, pe_print_printf, stdout);
	);
    fprintf(stdout, "\n");
}

static int
run_simulation(pe_working_set_t *data_set)
{	
    crm_graph_t *transition = NULL;
    enum transition_status graph_rc = -1;

    crm_graph_functions_t exec_fns = 
	{
	    exec_pseudo_action,
	    exec_rsc_action,
	    exec_crmd_action,
	    exec_stonith_action,
	};

    set_graph_functions(&exec_fns);

    quiet_log("\nExecuting cluster transition:\n");
    transition = unpack_graph(data_set->graph, crm_system_name);
    print_graph(LOG_DEBUG, transition);
	
    do {
	graph_rc = run_graph(transition);
	    
    } while(graph_rc == transition_active);
	
    if(graph_rc != transition_complete) {
	fprintf(stderr, "Transition failed: %s\n", transition_status(graph_rc));
	print_graph(LOG_ERR, transition);
    }
    destroy_graph(transition);
    CRM_CHECK(graph_rc == transition_complete, fprintf(stderr, "An invalid transition was produced"));

    if(quiet == FALSE) {
	xmlNode *cib_object = NULL;
	ha_time_t *a_date = data_set->now;
	int rc = global_cib->cmds->query(global_cib, NULL, &cib_object, cib_sync_call|cib_scope_local);
	CRM_ASSERT(rc == cib_ok);

	quiet_log("\nRevised cluster status:\n");
	set_working_set_defaults(data_set);
	data_set->input = cib_object;
	data_set->now = a_date;
	
	cluster_status(data_set);
	print_cluster_status(data_set);
    }
    
    if(graph_rc != transition_complete) {
	return graph_rc;
    }
    return 0;
}

static char *
create_action_name(action_t *action) 
{
	char *action_name = NULL;
	const char *action_host = NULL;
	if(action->node) {
		action_host = action->node->details->uname;
		action_name = crm_concat(action->uuid, action_host, ' ');

	} else if(action->pseudo) {
		action_name = crm_strdup(action->uuid);
		
	} else {
		action_host = "<none>";
		action_name = crm_concat(action->uuid, action_host, ' ');
	}
	if(safe_str_eq(action->task, RSC_CANCEL)) {
	    char *tmp_action_name = action_name;
	    action_name = crm_concat("Cancel", tmp_action_name, ' ');
	    crm_free(tmp_action_name);
	}
	
	return action_name;
}

static void
create_dotfile(pe_working_set_t *data_set, const char *dot_file, gboolean all_actions)
{
    FILE *dot_strm = fopen(dot_file, "w");
    if(dot_strm == NULL) {
	crm_perror(LOG_ERR,"Could not open %s for writing", dot_file);
	return;
    }

    fprintf(dot_strm, " digraph \"g\" {\n");
    slist_iter(
	action, action_t, data_set->actions, lpc,

	const char *style = "filled";
	const char *font  = "black";
	const char *color = "black";
	const char *fill  = NULL;
	char *action_name = create_action_name(action);
	crm_debug_3("Action %d: %p", action->id, action);

	if(action->pseudo) {
	    font = "orange";
	}
		
	style = "dashed";
	if(action->dumped) {
	    style = "bold";
	    color = "green";
			
	} else if(action->rsc != NULL
		  && is_not_set(action->rsc->flags, pe_rsc_managed)) {
	    color = "purple";
	    if(all_actions == FALSE) {
		goto dont_write;
	    }			
			
	} else if(action->optional) {
	    color = "blue";
	    if(all_actions == FALSE) {
		goto dont_write;
	    }			
				
	} else {
	    color = "red";
	    CRM_CHECK(action->runnable == FALSE, ;);	
	}

	action->dumped = TRUE;
	fprintf(dot_strm, "\"%s\" [ style=%s color=\"%s\" fontcolor=\"%s\"  %s%s]\n",
		  action_name, style, color, font, fill?"fillcolor=":"", fill?fill:"");
      dont_write:
	crm_free(action_name);
	);


    slist_iter(
	action, action_t, data_set->actions, lpc,
	slist_iter(
	    before, action_wrapper_t, action->actions_before, lpc2,
	    char *before_name = NULL;
	    char *after_name = NULL;
	    const char *style = "dashed";
	    gboolean optional = TRUE;
	    if(before->state == pe_link_dumped) {
		optional = FALSE;
		style = "bold";
	    } else if(action->pseudo
		      && (before->type & pe_order_stonith_stop)) {
		continue;
	    } else if(before->state == pe_link_dup) {
		continue;
	    } else if(before->type == pe_order_none) {
		continue;
	    } else if(action->dumped && before->action->dumped) {
		optional = FALSE;
	    }

	    if(all_actions || optional == FALSE) {
		before_name = create_action_name(before->action);
		after_name = create_action_name(action);
		fprintf(dot_strm, "\"%s\" -> \"%s\" [ style = %s]\n",
			before_name, after_name, style);
		crm_free(before_name);
		crm_free(after_name);
	    }
	    );
	);
    fprintf(dot_strm, "}\n");
    if(dot_strm != NULL) {
	fflush(dot_strm);
	fclose(dot_strm);
    }
}

static void modify_configuration(
    pe_working_set_t *data_set,
    const char *quorum, GListPtr node_up, GListPtr node_down, GListPtr node_fail, GListPtr op_inject)
{
    int rc = cib_ok;

    xmlNode *cib_op = NULL;
    xmlNode *cib_node = NULL;
    xmlNode *cib_resource = NULL;

    lrm_op_t *op = NULL;

    if(quorum) {
	xmlNode *top = create_xml_node(NULL, XML_TAG_CIB);
	quiet_log(" + Setting quorum: %s\n", quorum);
	/* crm_xml_add(top, XML_ATTR_DC_UUID, dc_uuid);	     */
	crm_xml_add(top, XML_ATTR_HAVE_QUORUM, quorum);

	rc = global_cib->cmds->modify(global_cib, NULL, top, cib_sync_call|cib_scope_local);
	CRM_ASSERT(rc == cib_ok);
    }
    
    slist_iter(node, char, node_up, lpc,
	       quiet_log(" + Bringing node %s online\n", node);
	       cib_node = modify_node(global_cib, node, TRUE);	       
	       CRM_ASSERT(cib_node != NULL);

	       rc = global_cib->cmds->modify(global_cib, XML_CIB_TAG_STATUS, cib_node, cib_sync_call|cib_scope_local);
	       CRM_ASSERT(rc == cib_ok);
	);

    slist_iter(node, char, node_down, lpc,
	       quiet_log(" + Taking node %s offline\n", node);
	       cib_node = modify_node(global_cib, node, FALSE);	       
	       CRM_ASSERT(cib_node != NULL);

	       rc = global_cib->cmds->modify(global_cib, XML_CIB_TAG_STATUS, cib_node, cib_sync_call|cib_scope_local);
	       CRM_ASSERT(rc == cib_ok);
	);

    slist_iter(node, char, node_fail, lpc,
	       quiet_log(" + Failing node %s\n", node);
	       cib_node = modify_node(global_cib, node, TRUE);	       
	       crm_xml_add(cib_node, XML_CIB_ATTR_INCCM, XML_BOOLEAN_NO);
	       CRM_ASSERT(cib_node != NULL);

	       rc = global_cib->cmds->modify(global_cib, XML_CIB_TAG_STATUS, cib_node, cib_sync_call|cib_scope_local);
	       CRM_ASSERT(rc == cib_ok);
	);


    slist_iter(spec, char, op_inject, lpc,

	       int rc = 0;
	       int outcome = 0;
	       int interval = 0;

	       char *key = NULL;
	       char *node = NULL;
	       char *task = NULL;
	       char *resource = NULL;

	       const char *rtype = NULL;
	       const char *rclass = NULL;
	       const char *rprovider = NULL;

	       resource_t *rsc = NULL;
	       quiet_log(" + Injecting %s into the configuration\n", spec);
	       
	       crm_malloc0(key, strlen(spec));
	       crm_malloc0(node, strlen(spec));
	       rc = sscanf(spec, "%[^@]@%[^=]=%d", key, node, &outcome);
	       CRM_CHECK(rc == 3, fprintf(stderr, "Invalid operation spec: %s.  Only found %d fields\n", spec, rc); continue);
	       
	       parse_op_key(key, &resource, &task, &interval);

	       rsc = pe_find_resource(data_set->resources, resource);
	       CRM_CHECK(rsc != NULL, fprintf(stderr, "Invalid resource name: %s\n", resource); continue);

	       rclass = crm_element_value(rsc->xml, XML_AGENT_ATTR_CLASS);
	       rtype = crm_element_value(rsc->xml, XML_ATTR_TYPE);
	       rprovider = crm_element_value(rsc->xml, XML_AGENT_ATTR_PROVIDER);
	       
	       cib_node = inject_node_state(global_cib, node);
	       CRM_ASSERT(cib_node != NULL);

	       update_failcounts(cib_node, resource, interval, rc);
	       
	       cib_resource = inject_resource(cib_node, resource, rclass, rtype, rprovider);
	       CRM_ASSERT(cib_resource != NULL);
	       
	       op = create_op(cib_resource, task, interval, outcome);
	       CRM_ASSERT(op != NULL);
	       
	       cib_op = inject_op(cib_resource, op, 0);
	       CRM_ASSERT(cib_op != NULL);
	       
	       rc = global_cib->cmds->modify(global_cib, XML_CIB_TAG_STATUS, cib_node, cib_sync_call|cib_scope_local);
	       CRM_ASSERT(rc == cib_ok);
	);
}
    
static void
setup_input(const char *input, const char *output) 
{
    int rc = cib_ok;
    cib_t *cib_conn = NULL;
    xmlNode *cib_object = NULL;
    
    if(input == NULL) {
	/* Use live CIB */
	cib_conn = cib_new();
	rc = cib_conn->cmds->signon(cib_conn, crm_system_name, cib_command);
	
	if(rc == cib_ok) {
	    cib_object = get_cib_copy(cib_conn);
	}

	cib_conn->cmds->signoff(cib_conn);
	cib_delete(cib_conn);
	cib_conn = NULL;

	if(cib_object == NULL) {
	    fprintf(stderr, "Live CIB query failed: empty result\n");
	    exit(3);
	}

    } else if(safe_str_eq(input, "-")) {
	cib_object = filename2xml(NULL);
	
    } else {
	cib_object = filename2xml(input);
    }

    if(cli_config_update(&cib_object, NULL, FALSE) == FALSE) {
	free_xml(cib_object);
	exit(cib_STALE);
    }
    
    if(validate_xml(cib_object, NULL, FALSE) != TRUE) {
	free_xml(cib_object);
	exit(cib_dtd_validation);
    }
    
    if(output == NULL) {
	char *pid = crm_itoa(getpid());
	output = get_shadow_file(pid);
	crm_free(pid);
    }

    rc = write_xml_file(cib_object, output, FALSE);
    free_xml(cib_object);
    cib_object = NULL;
    
    if(rc < 0) {
	fprintf(stderr, "Could not create '%s': %s\n", output, strerror(errno));
	exit(rc);
    }
    setenv("CIB_file", output, 1);
}


static struct crm_option long_options[] = {
    /* Top-level Options */
    {"help",    0, 0, '?', "\tThis text"},
    {"version", 0, 0, '$', "\tVersion information"  },
    {"quiet",   0, 0, 'Q', "\tDisplay only essentialoutput"},
    {"verbose", 0, 0, 'V', "\tIncrease debug output"},

    {"-spacer-",      0, 0, '-', "\nOperations:"},
    {"run",           0, 0, 'R', "\tDetermine the cluster's response to the given configuration and status"},
    {"simulate",      0, 0, 'S', "Simulate the transition's execution and display the resulting cluster status"},
    {"in-place",      0, 0, 'X', "Simulate the transition's execution and store the result back to the input file"},
    {"show-scores",   0, 0, 's', "Show allocation scores"},
    {"show-utilization",   0, 0, 'U', "Show utilization information"},

    {"-spacer-",     0, 0, '-', "\nSynthetic Cluster Events:"},
    {"node-up",      1, 0, 'u', "\tBring a node online"},
    {"node-down",    1, 0, 'd', "\tTake a node offline"},
    {"node-fail",    1, 0, 'f', "\tMark a node as failed"},
    {"op-inject",    1, 0, 'i', "\t$rsc_$task_$interval@$node=$rc - Inject the specified task before running the simulation"},
    {"op-fail",      1, 0, 'F', "\t$rsc_$task_$interval@$node=$rc - Fail the specified task while running the simulation"},
    {"set-datetime", 1, 0, 't', "Set date/time"},
    {"quorum",       1, 0, 'q', "\tSpecify a value for quorum"},

    {"-spacer-",     0, 0, '-', "\nOutput Options:"},
    
    {"save-input",   1, 0, 'I', "\tSave the input configuration to the named file"},
    {"save-output",  1, 0, 'O', "Save the output configuration to the named file"},
    {"save-graph",   1, 0, 'G', "\tSave the transition graph (XML format) to the named file"},
    {"save-dotfile", 1, 0, 'D', "Save the transition graph (DOT format) to the named file"},
    {"all-actions",  0, 0, 'a', "\tDisplay all possible actions in the DOT graph - even ones not part of the transition"},
    
    {"-spacer-",    0, 0, '-', "\nData Source:"},
    {"live-check",  0, 0, 'L', "\tConnect to the CIB and use the current contents as input"},
    {"xml-file",    1, 0, 'x', "\tRetrieve XML from the named file"},
    {"xml-pipe",    0, 0, 'p', "\tRetrieve XML from stdin"},
    
    {0, 0, 0, 0}
};

int
main(int argc, char ** argv)
{
    int rc = 0;
    guint modified = 0;

    gboolean store = FALSE;
    gboolean process = FALSE;
    gboolean verbose = FALSE;
    gboolean simulate = FALSE;
    gboolean all_actions = FALSE;

    pe_working_set_t data_set;
    ha_time_t *a_date = NULL;

    const char *xml_file = "-";
    const char *quorum = NULL;
    const char *dot_file = NULL;
    const char *graph_file = NULL;
    const char *input_file = NULL;
    const char *output_file = NULL;
    
    int flag = 0;
    int index = 0;
    int argerr = 0;
    char *use_date = NULL;

    GListPtr node_up = NULL;
    GListPtr node_down = NULL;
    GListPtr node_fail = NULL;
    GListPtr op_inject = NULL;
    
    xmlNode *input = NULL;

    crm_log_init("crm_simulate", LOG_ERR, FALSE, FALSE, argc, argv);
<<<<<<< HEAD
    crm_set_options("?$VQx:Lpu:d:f:i:RSXD:G:I:O:sUaF:t:q", "datasource operation [additional options]",
=======
    crm_set_options("?$VQx:Lpu:d:f:i:RSXD:G:I:O:saF:t:q:", "datasource operation [additional options]",
>>>>>>> 94920580
		    long_options, "Tool for simulating the cluster's response to events");

    if(argc < 2) {
	crm_help('?', LSB_EXIT_EINVAL);
    }

    while (1) {
	flag = crm_get_option(argc, argv,  &index);
	if (flag == -1)
	    break;

	switch(flag) {
	    case 'V':
		verbose = TRUE;
		alter_debug(DEBUG_INC);
		cl_log_enable_stderr(TRUE);
		break;
	    case '?':
	    case '$':
		crm_help(flag, LSB_EXIT_OK);
		break;
	    case 'p':
		xml_file = "-";
		break;
	    case 'Q':
		quiet = TRUE;
		break;
	    case 'L':
		xml_file = NULL;
		break;
	    case 'x':
		xml_file = optarg;
		break;
	    case 'u':
		modified++;
		node_up = g_list_append(node_up, optarg);
		break;
	    case 'd':
		modified++;
		node_down = g_list_append(node_down, optarg);
		break;
	    case 'f':
		modified++;
		node_fail = g_list_append(node_fail, optarg);
		break;
	    case 't':
		use_date = crm_strdup(optarg);
		break;
	    case 'i':
		modified++;
		op_inject = g_list_append(op_inject, optarg);
		break;
	    case 'F':
		process = TRUE;
		simulate = TRUE;
		op_fail = g_list_append(op_fail, optarg);
		break;
	    case 'q':
		modified++;
		quorum = optarg;
		break;	
	    case 'a':
		all_actions = TRUE;
		break;
	    case 's':
		process = TRUE;
		show_scores = TRUE;
		break;
	    case 'U':
		process = TRUE;
		show_utilization = TRUE;
		break;
	    case 'S':
		process = TRUE;
		simulate = TRUE;
		break;
	    case 'X':
		store = TRUE;
		process = TRUE;
		simulate = TRUE;
		break;
	    case 'R':
		process = TRUE;
		break;
	    case 'D':
		process = TRUE;
		dot_file = optarg;
		break;
	    case 'G':
		process = TRUE;
		graph_file = optarg;
		break;
	    case 'I':
		input_file = optarg;
		break;
	    case 'O':
		simulate = TRUE;
		output_file = optarg;
		break;
	    default:
		++argerr;
		break;
	}
    }

    if (optind > argc) {
	++argerr;
    }

    if (argerr) {
	crm_help('?', LSB_EXIT_GENERIC);
    }

    setup_input(xml_file, store?xml_file:output_file);
    
    global_cib = cib_new();
    global_cib->cmds->signon(global_cib, crm_system_name, cib_command);

    if(use_date != NULL) {
	a_date = parse_date(&use_date);
	quiet_log(" + Setting effective cluster time: %s", use_date);
	log_date(LOG_WARNING, "Set fake 'now' to", a_date, ha_log_date|ha_log_time);
    }
    
    if(quiet == FALSE) {
	xmlNode *cib_object = NULL;
	rc = global_cib->cmds->query(global_cib, NULL, &cib_object, cib_sync_call|cib_scope_local);
	CRM_ASSERT(rc == cib_ok);
	
	set_working_set_defaults(&data_set);
	data_set.input = cib_object;
	data_set.now = a_date;
	
	cluster_status(&data_set);
	quiet_log("\nCurrent cluster status:\n");
	print_cluster_status(&data_set);
	if(process == FALSE && modified == FALSE) {
	    return 0;
	}	
    }    

    if(modified) {
	quiet_log("Performing requested modifications\n");
	modify_configuration(&data_set, quorum, node_up, node_down, node_fail, op_inject);
    }	    

    rc = global_cib->cmds->query(global_cib, NULL, &input, cib_sync_call);
    if(rc != cib_ok) {
	fprintf(stderr, "Could not connect to the CIB for input: %s\n", cib_error2string(rc));
	return rc;
    }
    
    if(input_file != NULL) {	
	rc = write_xml_file(input, input_file, FALSE);
	if(rc < 0) {
	    fprintf(stderr, "Could not create '%s': %s\n", input_file, strerror(errno));
	    return rc;
	}
	free_xml(input);
    }

    rc = 0;
    if(process || simulate) {
	if(show_scores && show_utilization) {
	    printf("Allocation scores and utilization information:\n");
	} else if(show_scores) {
	    printf("Allocation scores:\n");
	} else if(show_utilization) {
	    printf("Utilization information:\n");
	}
	
	do_calculations(&data_set, input, a_date);
	
	if(graph_file != NULL) {
	    char *msg_buffer = dump_xml_formatted(data_set.graph);
	    FILE *graph_strm = fopen(graph_file, "w");
	    if(graph_strm == NULL) {
		crm_perror(LOG_ERR,"Could not open %s for writing", graph_file);

	    } else {
		if(fprintf(graph_strm, "%s\n\n", msg_buffer) < 0) {
		    crm_perror(LOG_ERR,"Write to %s failed", graph_file);
		}
		fflush(graph_strm);
		fclose(graph_strm);
	    }
	    crm_free(msg_buffer);
	}

	if(dot_file != NULL) {
	    create_dotfile(&data_set, dot_file, all_actions);
	}

	if(quiet == FALSE && verbose == FALSE) {
	    quiet_log("%sTransition Summary:\n", show_scores||show_utilization||modified?"\n":"");
	    fflush(stdout);

	    crm_log_level = LOG_NOTICE;
	    cl_log_enable_stderr(TRUE);
	    slist_iter(
		rsc, resource_t, data_set.resources, lpc,
		LogActions(rsc, &data_set);
		);

	    cl_log_enable_stderr(FALSE);
	}
    }
    
    if(simulate) {
	rc = run_simulation(&data_set);	
    }
    
    global_cib->cmds->signoff(global_cib);
    cib_delete(global_cib);
    fflush(stderr);
    
    return rc;
}<|MERGE_RESOLUTION|>--- conflicted
+++ resolved
@@ -877,11 +877,7 @@
     xmlNode *input = NULL;
 
     crm_log_init("crm_simulate", LOG_ERR, FALSE, FALSE, argc, argv);
-<<<<<<< HEAD
-    crm_set_options("?$VQx:Lpu:d:f:i:RSXD:G:I:O:sUaF:t:q", "datasource operation [additional options]",
-=======
-    crm_set_options("?$VQx:Lpu:d:f:i:RSXD:G:I:O:saF:t:q:", "datasource operation [additional options]",
->>>>>>> 94920580
+    crm_set_options("?$VQx:Lpu:d:f:i:RSXD:G:I:O:sUaF:t:q:", "datasource operation [additional options]",
 		    long_options, "Tool for simulating the cluster's response to events");
 
     if(argc < 2) {
